--- conflicted
+++ resolved
@@ -23,28 +23,6 @@
 func testBlockValidatorSimple(t *testing.T, dasModeString string, expensiveTx bool) {
 	ctx, cancel := context.WithCancel(context.Background())
 	defer cancel()
-<<<<<<< HEAD
-=======
-	l1NodeConfigA := arbnode.ConfigDefaultL1Test()
-	l1NodeConfigA.DataAvailability.ModeImpl = dasModeString
-	chainConfig := params.ArbitrumDevTestChainConfig()
-	var dbPath string
-	var err error
-
-	if dasModeString == das.LocalDiskDataAvailabilityString {
-		dbPath, err = ioutil.TempDir("/tmp", "das_test")
-		Require(t, err)
-		defer os.RemoveAll(dbPath)
-		dasConfig := das.LocalDiskDASConfig{
-			KeyDir:            dbPath,
-			DataDir:           dbPath,
-			AllowGenerateKeys: true,
-		}
-		l1NodeConfigA.DataAvailability.LocalDiskDASConfig = dasConfig
-		chainConfig = params.ArbitrumDevTestDASChainConfig()
-	}
-	_, err = l1NodeConfigA.DataAvailability.Mode()
->>>>>>> 1f8f1195
 
 	chainConfig, l1NodeConfigA, dbPath, dasSignerKey := setupConfigWithDAS(t, dasModeString)
 
