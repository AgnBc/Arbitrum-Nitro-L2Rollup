package arbtest

import (
	"bytes"
	"context"
	"encoding/json"
	"errors"
	"fmt"
	"math/big"
	"strings"
	"sync"
	"testing"
	"time"

	"github.com/ethereum/go-ethereum/accounts/abi"
	"github.com/ethereum/go-ethereum/arbitrum"
	"github.com/ethereum/go-ethereum/arbitrum_types"
	"github.com/ethereum/go-ethereum/common"
	"github.com/ethereum/go-ethereum/common/math"
	"github.com/ethereum/go-ethereum/core/types"
	"github.com/ethereum/go-ethereum/crypto"
	"github.com/ethereum/go-ethereum/rpc"
	"github.com/offchainlabs/nitro/execution/gethexec"
	"github.com/offchainlabs/nitro/solgen/go/mocksgen"
)

func getStorageRootHash(t *testing.T, execNode *gethexec.ExecutionNode, address common.Address) common.Hash {
	t.Helper()
	statedb, err := execNode.Backend.ArbInterface().BlockChain().State()
	Require(t, err)
	trie, err := statedb.StorageTrie(address)
	Require(t, err)
	return trie.Hash()
}

func getStorageSlotValue(t *testing.T, execNode *gethexec.ExecutionNode, address common.Address) map[common.Hash]common.Hash {
	t.Helper()
	statedb, err := execNode.Backend.ArbInterface().BlockChain().State()
	Require(t, err)
	slotValue := make(map[common.Hash]common.Hash)
	Require(t, err)
	err = statedb.ForEachStorage(address, func(key, value common.Hash) bool {
		slotValue[key] = value
		return true
	})
	Require(t, err)
	return slotValue
}

func testConditionalTxThatShouldSucceed(t *testing.T, ctx context.Context, idx int, l2info info, rpcClient *rpc.Client, options *arbitrum_types.ConditionalOptions) {
	t.Helper()
	tx := l2info.PrepareTx("Owner", "User2", l2info.TransferGas, big.NewInt(1e12), nil)
	err := arbitrum.SendConditionalTransactionRPC(ctx, rpcClient, tx, options)
	if err != nil {
		Fatal(t, "SendConditionalTransactionRPC failed, idx:", idx, "err:", err)
	}
}

func testConditionalTxThatShouldFail(t *testing.T, ctx context.Context, idx int, l2info info, rpcClient *rpc.Client, options *arbitrum_types.ConditionalOptions, expectedErrorCode int) {
	t.Helper()
	accountInfo := l2info.GetInfoWithPrivKey("Owner")
	nonce := accountInfo.Nonce
	tx := l2info.PrepareTx("Owner", "User2", l2info.TransferGas, big.NewInt(1e12), nil)
	err := arbitrum.SendConditionalTransactionRPC(ctx, rpcClient, tx, options)
	if err == nil {
		if options == nil {
			Fatal(t, "SendConditionalTransactionRPC didn't fail as expected, idx:", idx, "options:", options)
		} else {
			Fatal(t, "SendConditionalTransactionRPC didn't fail as expected, idx:", idx, "options:", *options)
		}
	} else {
		var rErr rpc.Error
		if errors.As(err, &rErr) {
			if rErr.ErrorCode() != expectedErrorCode {
				Fatal(t, "unexpected error code, have:", rErr.ErrorCode(), "want:", expectedErrorCode)
			}
		} else {
			Fatal(t, "unexpected error type, err:", err)
		}
	}
	accountInfo.Nonce = nonce // revert nonce as the tx failed
}

func getEmptyOptions(address common.Address) []*arbitrum_types.ConditionalOptions {
	return []*arbitrum_types.ConditionalOptions{
		{},
		{KnownAccounts: map[common.Address]arbitrum_types.RootHashOrSlots{}},
		{KnownAccounts: map[common.Address]arbitrum_types.RootHashOrSlots{address: {}}},
		{KnownAccounts: map[common.Address]arbitrum_types.RootHashOrSlots{address: {SlotValue: map[common.Hash]common.Hash{}}}},
	}
}

func getOptions(address common.Address, rootHash common.Hash, slotValueMap map[common.Hash]common.Hash) []*arbitrum_types.ConditionalOptions {
	return []*arbitrum_types.ConditionalOptions{
		{KnownAccounts: map[common.Address]arbitrum_types.RootHashOrSlots{address: {RootHash: &rootHash}}},
		{KnownAccounts: map[common.Address]arbitrum_types.RootHashOrSlots{address: {RootHash: &rootHash}}},
		{KnownAccounts: map[common.Address]arbitrum_types.RootHashOrSlots{address: {SlotValue: slotValueMap}}},
		{KnownAccounts: map[common.Address]arbitrum_types.RootHashOrSlots{address: {SlotValue: slotValueMap}}},
		{KnownAccounts: map[common.Address]arbitrum_types.RootHashOrSlots{address: {RootHash: &rootHash}}},
		{KnownAccounts: map[common.Address]arbitrum_types.RootHashOrSlots{address: {SlotValue: slotValueMap}}},
	}
}

func getFulfillableBlockTimeLimits(t *testing.T, blockNumber uint64, timestamp uint64) []*arbitrum_types.ConditionalOptions {
	future := math.HexOrDecimal64(timestamp + 30)
	past := math.HexOrDecimal64(timestamp - 1)
	futureBlockNumber := math.HexOrDecimal64(blockNumber + 1000)
	currentBlockNumber := math.HexOrDecimal64(blockNumber)
	return getBlockTimeLimits(t, currentBlockNumber, futureBlockNumber, past, future)
}

func getUnfulfillableBlockTimeLimits(t *testing.T, blockNumber uint64, timestamp uint64) []*arbitrum_types.ConditionalOptions {
	future := math.HexOrDecimal64(timestamp + 30)
	past := math.HexOrDecimal64(timestamp - 1)
	futureBlockNumber := math.HexOrDecimal64(blockNumber + 1000)
	previousBlockNumber := math.HexOrDecimal64(blockNumber - 1)
	// skip first empty options
	return getBlockTimeLimits(t, futureBlockNumber, previousBlockNumber, future, past)[1:]
}

func getBlockTimeLimits(t *testing.T, blockMin, blockMax math.HexOrDecimal64, timeMin, timeMax math.HexOrDecimal64) []*arbitrum_types.ConditionalOptions {
	basic := []*arbitrum_types.ConditionalOptions{
		{},
		{TimestampMin: &timeMin},
		{TimestampMax: &timeMax},
		{BlockNumberMin: &blockMin},
		{BlockNumberMax: &blockMax},
	}
	power := []*arbitrum_types.ConditionalOptions{
		{},
	}
	for range basic {
		power = optionsProduct(power, basic)
	}
	return dedupOptions(t, power)
}

func optionsDedupProduct(t *testing.T, optionsA, optionsB []*arbitrum_types.ConditionalOptions) []*arbitrum_types.ConditionalOptions {
	return dedupOptions(t, optionsProduct(optionsA, optionsB))
}

// Product of options slices, where each element from optionsA is merged with element of optionsB
// The merge involves:
// * merging KnownAccounts maps, where in case of key collision the value is taken from optionsB element
// * assigning new block and timestamp limits preferring values from optionsB element
func optionsProduct(optionsA, optionsB []*arbitrum_types.ConditionalOptions) []*arbitrum_types.ConditionalOptions {
	var optionsC []*arbitrum_types.ConditionalOptions
	for _, a := range optionsA {
		for _, b := range optionsB {
			var c arbitrum_types.ConditionalOptions
			c.KnownAccounts = make(map[common.Address]arbitrum_types.RootHashOrSlots)
			for k, v := range a.KnownAccounts {
				c.KnownAccounts[k] = v
			}
			for k, v := range b.KnownAccounts {
				c.KnownAccounts[k] = v
			}
			limitTriples := []struct {
				a *math.HexOrDecimal64
				b *math.HexOrDecimal64
				c **math.HexOrDecimal64
			}{
				{a.BlockNumberMin, b.BlockNumberMin, &c.BlockNumberMin},
				{a.BlockNumberMax, b.BlockNumberMax, &c.BlockNumberMax},
				{a.TimestampMin, b.TimestampMin, &c.TimestampMin},
				{a.TimestampMax, b.TimestampMax, &c.TimestampMax},
			}
			for _, tripple := range limitTriples {
				if tripple.b != nil {
					value := math.HexOrDecimal64(*tripple.b)
					*tripple.c = &value
				} else if tripple.a != nil {
					value := math.HexOrDecimal64(*tripple.a)
					*tripple.c = &value
				} else {
					*tripple.c = nil
				}
			}
			optionsC = append(optionsC, &c)
		}
	}
	return optionsC
}

func dedupOptions(t *testing.T, options []*arbitrum_types.ConditionalOptions) []*arbitrum_types.ConditionalOptions {
	var result []*arbitrum_types.ConditionalOptions
	seenBefore := make(map[common.Hash]struct{})
	for _, opt := range options {
		data, err := json.Marshal(opt)
		Require(t, err)
		dataHash := crypto.Keccak256Hash(data)
		_, seen := seenBefore[dataHash]
		if !seen {
			result = append(result, opt)
			seenBefore[dataHash] = struct{}{}
		}
	}
	return result
}

func TestSendRawTransactionConditionalBasic(t *testing.T) {
	ctx, cancel := context.WithCancel(context.Background())
	defer cancel()

	builder := NewNodeBuilder(ctx).DefaultConfig(t, true)
	cleanup := builder.Build(t)
	defer cleanup()

	auth := builder.L2Info.GetDefaultTransactOpts("Owner", ctx)
	contractAddress1, simple1 := builder.L2.DeploySimple(t, auth)
	tx, err := simple1.Increment(&auth)
	Require(t, err, "failed to call Increment()")
	_, err = builder.L2.EnsureTxSucceeded(tx)
	Require(t, err)
	contractAddress2, simple2 := builder.L2.DeploySimple(t, auth)
	tx, err = simple2.Increment(&auth)
	Require(t, err, "failed to call Increment()")
	_, err = builder.L2.EnsureTxSucceeded(tx)
	Require(t, err)
	tx, err = simple2.Increment(&auth)
	Require(t, err, "failed to call Increment()")
	_, err = builder.L2.EnsureTxSucceeded(tx)
	Require(t, err)

	currentRootHash1 := getStorageRootHash(t, builder.L2.ExecNode, contractAddress1)
	currentSlotValueMap1 := getStorageSlotValue(t, builder.L2.ExecNode, contractAddress1)
	currentRootHash2 := getStorageRootHash(t, builder.L2.ExecNode, contractAddress2)
	currentSlotValueMap2 := getStorageSlotValue(t, builder.L2.ExecNode, contractAddress2)

<<<<<<< HEAD
	rpcClient := node.Stack.Attach()
=======
	rpcClient, err := builder.L2.ConsensusNode.Stack.Attach()
	Require(t, err)
>>>>>>> e0e9a88d

	builder.L2Info.GenerateAccount("User2")

	testConditionalTxThatShouldSucceed(t, ctx, -1, builder.L2Info, rpcClient, nil)
	for i, options := range getEmptyOptions(contractAddress1) {
		testConditionalTxThatShouldSucceed(t, ctx, i, builder.L2Info, rpcClient, options)
	}

	block, err := builder.L1.Client.BlockByNumber(ctx, nil)
	Require(t, err)
	blockNumber := block.NumberU64()
	fixBlockTime := func(blockTime uint64) uint64 {
		since := time.Now().Unix() - int64(blockTime)
		if since < 0 {
			// If using SimulatedBeacon then the block time will be ahead of
			// the actual time since it generates a new block for each tx in
			// on demand mode, and assigns them to sequentially increasing timestamps.
			return uint64(time.Now().Unix())
		}
		return blockTime
	}
	blockTime := fixBlockTime(block.Time())

	optionsA := getOptions(contractAddress1, currentRootHash1, currentSlotValueMap1)
	optionsB := getOptions(contractAddress2, currentRootHash2, currentSlotValueMap2)
	optionsAB := optionsProduct(optionsA, optionsB)
	options1 := dedupOptions(t, append(append(optionsAB, optionsA...), optionsB...))
	options1 = optionsDedupProduct(t, options1, getFulfillableBlockTimeLimits(t, blockNumber, blockTime))
	for i, options := range options1 {
		testConditionalTxThatShouldSucceed(t, ctx, i, builder.L2Info, rpcClient, options)
	}

	tx, err = simple1.Increment(&auth)
	Require(t, err, "failed to call Increment()")
	_, err = builder.L2.EnsureTxSucceeded(tx)
	Require(t, err)
	tx, err = simple2.Increment(&auth)
	Require(t, err, "failed to call Increment()")
	_, err = builder.L2.EnsureTxSucceeded(tx)
	Require(t, err)

	previousStorageRootHash1 := currentRootHash1
	currentRootHash1 = getStorageRootHash(t, builder.L2.ExecNode, contractAddress1)
	if bytes.Equal(previousStorageRootHash1.Bytes(), currentRootHash1.Bytes()) {
		Fatal(t, "storage root hash didn't change as expected")
	}
	currentSlotValueMap1 = getStorageSlotValue(t, builder.L2.ExecNode, contractAddress1)

	previousStorageRootHash2 := currentRootHash2
	currentRootHash2 = getStorageRootHash(t, builder.L2.ExecNode, contractAddress2)
	if bytes.Equal(previousStorageRootHash2.Bytes(), currentRootHash2.Bytes()) {
		Fatal(t, "storage root hash didn't change as expected")
	}
	currentSlotValueMap2 = getStorageSlotValue(t, builder.L2.ExecNode, contractAddress2)

	block, err = builder.L1.Client.BlockByNumber(ctx, nil)
	Require(t, err)
	blockNumber = block.NumberU64()
	blockTime = fixBlockTime(block.Time())

	optionsC := getOptions(contractAddress1, currentRootHash1, currentSlotValueMap1)
	optionsD := getOptions(contractAddress2, currentRootHash2, currentSlotValueMap2)
	optionsCD := optionsProduct(optionsC, optionsD)
	options2 := dedupOptions(t, append(append(optionsCD, optionsC...), optionsD...))
	options2 = optionsDedupProduct(t, options2, getFulfillableBlockTimeLimits(t, blockNumber, blockTime))
	for i, options := range options2 {
		testConditionalTxThatShouldSucceed(t, ctx, i, builder.L2Info, rpcClient, options)
	}
	for i, options := range options1 {
		testConditionalTxThatShouldFail(t, ctx, i, builder.L2Info, rpcClient, options, -32003)
	}
	block, err = builder.L1.Client.BlockByNumber(ctx, nil)
	Require(t, err)
	blockNumber = block.NumberU64()
	blockTime = fixBlockTime(block.Time())
	options3 := optionsDedupProduct(t, options2, getUnfulfillableBlockTimeLimits(t, blockNumber, blockTime))
	for i, options := range options3 {
		testConditionalTxThatShouldFail(t, ctx, i, builder.L2Info, rpcClient, options, -32003)
	}
	options4 := optionsDedupProduct(t, options2, options1)
	for i, options := range options4 {
		testConditionalTxThatShouldFail(t, ctx, i, builder.L2Info, rpcClient, options, -32003)
	}
}

func TestSendRawTransactionConditionalMultiRoutine(t *testing.T) {
	ctx, cancel := context.WithCancel(context.Background())
	defer cancel()
<<<<<<< HEAD
	l2info, node, client := CreateTestL2(t, ctx)
	defer node.StopAndWait()
	rpcClient := node.Stack.Attach()
=======

	builder := NewNodeBuilder(ctx).DefaultConfig(t, false)
	cleanup := builder.Build(t)
	defer cleanup()

	rpcClient, err := builder.L2.ConsensusNode.Stack.Attach()
	Require(t, err)
>>>>>>> e0e9a88d

	auth := builder.L2Info.GetDefaultTransactOpts("Owner", ctx)
	contractAddress, simple := builder.L2.DeploySimple(t, auth)

	simpleContract, err := abi.JSON(strings.NewReader(mocksgen.SimpleABI))
	Require(t, err)

	numTxes := 200
	expectedSuccesses := numTxes / 20
	var txes types.Transactions
	var options []*arbitrum_types.ConditionalOptions
	for i := 0; i < numTxes; i++ {
		account := fmt.Sprintf("User%v", i)
		builder.L2Info.GenerateAccount(account)
		tx := builder.L2Info.PrepareTx("Owner", account, builder.L2Info.TransferGas, big.NewInt(1e16), nil)
		err := builder.L2.Client.SendTransaction(ctx, tx)
		Require(t, err)
		_, err = builder.L2.EnsureTxSucceeded(tx)
		Require(t, err)
	}
	for i := numTxes - 1; i >= 0; i-- {
		expected := i % expectedSuccesses
		data, err := simpleContract.Pack("logAndIncrement", big.NewInt(int64(expected)))
		Require(t, err)
		account := fmt.Sprintf("User%v", i)
		txes = append(txes, builder.L2Info.PrepareTxTo(account, &contractAddress, builder.L2Info.TransferGas, big.NewInt(0), data))
		options = append(options, &arbitrum_types.ConditionalOptions{KnownAccounts: map[common.Address]arbitrum_types.RootHashOrSlots{contractAddress: {SlotValue: map[common.Hash]common.Hash{{0}: common.BigToHash(big.NewInt(int64(expected)))}}}})
	}
	ctxWithTimeout, cancelCtxWithTimeout := context.WithTimeout(ctx, 5*time.Second)
	success := make(chan struct{}, len(txes))
	wg := sync.WaitGroup{}
	for i := 0; i < len(txes); i++ {
		wg.Add(1)
		tx := txes[i]
		opts := options[i]
		go func() {
			defer wg.Done()
			for ctxWithTimeout.Err() == nil {
				err := arbitrum.SendConditionalTransactionRPC(ctxWithTimeout, rpcClient, tx, opts)
				if err == nil {
					success <- struct{}{}
					break
				}
			}
		}()
	}
	for i := 0; i < expectedSuccesses; i++ {
		select {
		case <-success:
		case <-ctxWithTimeout.Done():
			Fatal(t, "test timeouted")
		}
	}
	cancelCtxWithTimeout()
	wg.Wait()
	bc := builder.L2.ExecNode.Backend.ArbInterface().BlockChain()
	genesis := bc.Config().ArbitrumChainParams.GenesisBlockNum

	var receipts types.Receipts
	header := bc.GetHeaderByNumber(genesis)
	for i := genesis + 1; header != nil; i++ {
		blockReceipts := bc.GetReceiptsByHash(header.Hash())
		if blockReceipts == nil {
			Fatal(t, "Failed to get block receipts, block number:", header.Number)
		}
		receipts = append(receipts, blockReceipts...)
		header = bc.GetHeaderByNumber(i)
	}

	succeeded := 0
	for _, receipt := range receipts {
		if receipt.Status == types.ReceiptStatusSuccessful && len(receipt.Logs) == 1 {
			parsed, err := simple.ParseLogAndIncrementCalled(*receipt.Logs[0])
			Require(t, err)
			if parsed.Expected.Int64() != parsed.Have.Int64() {
				Fatal(t, "Got invalid log, log.Expected:", parsed.Expected, "log.Have:", parsed.Have)
			} else {
				succeeded++
			}
		}
	}
	if succeeded != expectedSuccesses {
		Fatal(t, "Unexpected number of successful txes, want:", numTxes, "have:", succeeded)
	}
}

func TestSendRawTransactionConditionalPreCheck(t *testing.T) {
	t.Parallel()
	ctx, cancel := context.WithCancel(context.Background())
	defer cancel()

	builder := NewNodeBuilder(ctx).DefaultConfig(t, true)
	builder.execConfig.Sequencer.MaxBlockSpeed = 0
	builder.execConfig.TxPreChecker.Strictness = gethexec.TxPreCheckerStrictnessLikelyCompatible
	builder.execConfig.TxPreChecker.RequiredStateAge = 1
	builder.execConfig.TxPreChecker.RequiredStateMaxBlocks = 2
	cleanup := builder.Build(t)
	defer cleanup()

<<<<<<< HEAD
	l2info, node, l2client, _, _, _, l1stack := createTestNodeOnL1WithConfig(t, ctx, true, nil, execConfig, nil, nil)
	defer requireClose(t, l1stack)
	defer node.StopAndWait()
	rpcClient := node.Stack.Attach()
	execNode := getExecNode(t, node)
=======
	rpcClient, err := builder.L2.ConsensusNode.Stack.Attach()
	Require(t, err)
>>>>>>> e0e9a88d

	builder.L2Info.GenerateAccount("User2")

	auth := builder.L2Info.GetDefaultTransactOpts("Owner", ctx)
	start := time.Now().Unix()
	contractAddress, simple := builder.L2.DeploySimple(t, auth)
	if time.Since(time.Unix(start, 0)) > 200*time.Millisecond {
		start++
		time.Sleep(time.Until(time.Unix(start, 0)))
	}
	tx, err := simple.Increment(&auth)
	Require(t, err, "failed to call Increment()")
	_, err = builder.L2.EnsureTxSucceeded(tx)
	Require(t, err)
	currentRootHash := getStorageRootHash(t, builder.L2.ExecNode, contractAddress)
	options := &arbitrum_types.ConditionalOptions{
		KnownAccounts: map[common.Address]arbitrum_types.RootHashOrSlots{
			contractAddress: {RootHash: &currentRootHash},
		},
	}
	testConditionalTxThatShouldFail(t, ctx, 0, builder.L2Info, rpcClient, options, -32003)
	time.Sleep(time.Until(time.Unix(start+1, 0)))
	testConditionalTxThatShouldSucceed(t, ctx, 1, builder.L2Info, rpcClient, options)

	start = time.Now().Unix()
	if time.Since(time.Unix(start, 0)) > 200*time.Millisecond {
		start++
		time.Sleep(time.Until(time.Unix(start, 0)))
	}
	tx, err = simple.Increment(&auth)
	Require(t, err, "failed to call Increment()")
	_, err = builder.L2.EnsureTxSucceeded(tx)
	Require(t, err)
	currentRootHash = getStorageRootHash(t, builder.L2.ExecNode, contractAddress)
	options = &arbitrum_types.ConditionalOptions{
		KnownAccounts: map[common.Address]arbitrum_types.RootHashOrSlots{
			contractAddress: {RootHash: &currentRootHash},
		},
	}
	testConditionalTxThatShouldFail(t, ctx, 2, builder.L2Info, rpcClient, options, -32003)
	tx = builder.L2Info.PrepareTx("Owner", "User2", builder.L2Info.TransferGas, big.NewInt(1e12), nil)
	Require(t, builder.L2.Client.SendTransaction(ctx, tx))
	_, err = builder.L2.EnsureTxSucceeded(tx)
	Require(t, err)
	testConditionalTxThatShouldFail(t, ctx, 3, builder.L2Info, rpcClient, options, -32003)
	tx = builder.L2Info.PrepareTx("Owner", "User2", builder.L2Info.TransferGas, big.NewInt(1e12), nil)
	Require(t, builder.L2.Client.SendTransaction(ctx, tx))
	_, err = builder.L2.EnsureTxSucceeded(tx)
	Require(t, err)
	testConditionalTxThatShouldSucceed(t, ctx, 4, builder.L2Info, rpcClient, options)
}<|MERGE_RESOLUTION|>--- conflicted
+++ resolved
@@ -227,13 +227,7 @@
 	currentRootHash2 := getStorageRootHash(t, builder.L2.ExecNode, contractAddress2)
 	currentSlotValueMap2 := getStorageSlotValue(t, builder.L2.ExecNode, contractAddress2)
 
-<<<<<<< HEAD
-	rpcClient := node.Stack.Attach()
-=======
-	rpcClient, err := builder.L2.ConsensusNode.Stack.Attach()
-	Require(t, err)
->>>>>>> e0e9a88d
-
+	rpcClient := builder.L2.ConsensusNode.Stack.Attach()
 	builder.L2Info.GenerateAccount("User2")
 
 	testConditionalTxThatShouldSucceed(t, ctx, -1, builder.L2Info, rpcClient, nil)
@@ -321,19 +315,12 @@
 func TestSendRawTransactionConditionalMultiRoutine(t *testing.T) {
 	ctx, cancel := context.WithCancel(context.Background())
 	defer cancel()
-<<<<<<< HEAD
-	l2info, node, client := CreateTestL2(t, ctx)
-	defer node.StopAndWait()
-	rpcClient := node.Stack.Attach()
-=======
 
 	builder := NewNodeBuilder(ctx).DefaultConfig(t, false)
 	cleanup := builder.Build(t)
 	defer cleanup()
 
-	rpcClient, err := builder.L2.ConsensusNode.Stack.Attach()
-	Require(t, err)
->>>>>>> e0e9a88d
+	rpcClient := builder.L2.ConsensusNode.Stack.Attach()
 
 	auth := builder.L2Info.GetDefaultTransactOpts("Owner", ctx)
 	contractAddress, simple := builder.L2.DeploySimple(t, auth)
@@ -433,16 +420,7 @@
 	cleanup := builder.Build(t)
 	defer cleanup()
 
-<<<<<<< HEAD
-	l2info, node, l2client, _, _, _, l1stack := createTestNodeOnL1WithConfig(t, ctx, true, nil, execConfig, nil, nil)
-	defer requireClose(t, l1stack)
-	defer node.StopAndWait()
-	rpcClient := node.Stack.Attach()
-	execNode := getExecNode(t, node)
-=======
-	rpcClient, err := builder.L2.ConsensusNode.Stack.Attach()
-	Require(t, err)
->>>>>>> e0e9a88d
+	rpcClient := builder.L2.ConsensusNode.Stack.Attach()
 
 	builder.L2Info.GenerateAccount("User2")
 
