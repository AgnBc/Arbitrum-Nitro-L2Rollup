// Copyright 2021-2022, Offchain Labs, Inc.
// For license information, see https://github.com/nitro/blob/master/LICENSE

package arbtest

import (
	"context"
	"crypto/rand"
	"fmt"
	"math/big"
	"testing"
	"time"

	"github.com/andybalholm/brotli"
	"github.com/ethereum/go-ethereum/common"
	"github.com/ethereum/go-ethereum/core/types"

	"github.com/offchainlabs/nitro/arbnode"
	"github.com/offchainlabs/nitro/execution/gethexec"
	"github.com/offchainlabs/nitro/util/redisutil"
)

func TestBatchPosterParallel(t *testing.T) {
	testBatchPosterParallel(t, false)
}

func TestRedisBatchPosterParallel(t *testing.T) {
	testBatchPosterParallel(t, true)
}

func testBatchPosterParallel(t *testing.T, useRedis bool) {
	t.Parallel()
	ctx, cancel := context.WithCancel(context.Background())
	defer cancel()

	var redisUrl string
	if useRedis {
		redisUrl = redisutil.CreateTestRedis(ctx, t)
	}
	parallelBatchPosters := 1
	if redisUrl != "" {
		client, err := redisutil.RedisClientFromURL(redisUrl)
		Require(t, err)
		err = client.Del(ctx, "data-poster.queue").Err()
		Require(t, err)
		parallelBatchPosters = 4
	}

<<<<<<< HEAD
	builder := NewNodeBuilder(ctx).DefaultConfig(t, true)
	builder.nodeConfig.BatchPoster.Enable = false
	builder.nodeConfig.BatchPoster.RedisUrl = redisUrl
	cleanup := builder.Build(t)
	defer cleanup()
	l1A, l2A := builder.L1, builder.L2
=======
	conf := arbnode.ConfigDefaultL1Test()
	conf.BatchPoster.Enable = false
	conf.BatchPoster.RedisUrl = redisUrl
	l2info, nodeA, l2clientA, l1info, _, l1client, l1stack := createTestNodeOnL1WithConfig(t, ctx, true, conf, nil, nil, nil)
	defer requireClose(t, l1stack)
	defer nodeA.StopAndWait()
>>>>>>> 0181c5d5

	l2B, cleanup2nd := builder.Build2ndNode(t, &SecondNodeParams{})
	defer cleanup2nd()

	builder.L2Info.GenerateAccount("User2")

	var txs []*types.Transaction

	for i := 0; i < 100; i++ {
		tx := builder.L2Info.PrepareTx("Owner", "User2", builder.L2Info.TransferGas, common.Big1, nil)
		txs = append(txs, tx)

		err := l2A.Client.SendTransaction(ctx, tx)
		Require(t, err)
	}

	for _, tx := range txs {
		_, err := EnsureTxSucceeded(ctx, l2A.Client, tx)
		Require(t, err)
	}

	firstTxData, err := txs[0].MarshalBinary()
	Require(t, err)
	seqTxOpts := builder.L1Info.GetDefaultTransactOpts("Sequencer", ctx)
	builder.nodeConfig.BatchPoster.Enable = true
	builder.nodeConfig.BatchPoster.MaxSize = len(firstTxData) * 2
	startL1Block, err := l1A.Client.BlockNumber(ctx)
	Require(t, err)
	for i := 0; i < parallelBatchPosters; i++ {
		// Make a copy of the batch poster config so NewBatchPoster calling Validate() on it doesn't race
		batchPosterConfig := builder.nodeConfig.BatchPoster
		batchPoster, err := arbnode.NewBatchPoster(ctx, nil, l2A.Node.L1Reader, l2A.Node.InboxTracker, l2A.Node.TxStreamer, l2A.Node.SyncMonitor, func() *arbnode.BatchPosterConfig { return &batchPosterConfig }, l2A.Node.DeployInfo, &seqTxOpts, nil)
		Require(t, err)
		batchPoster.Start(ctx)
		defer batchPoster.StopAndWait()
	}

	lastTxHash := txs[len(txs)-1].Hash()
	for i := 90; i > 0; i-- {
		SendWaitTestTransactions(t, ctx, l1A.Client, []*types.Transaction{
			builder.L1Info.PrepareTx("Faucet", "User", 30000, big.NewInt(1e12), nil),
		})
		time.Sleep(500 * time.Millisecond)
		_, err := l2B.Client.TransactionReceipt(ctx, lastTxHash)
		if err == nil {
			break
		}
		if i == 0 {
			Require(t, err)
		}
	}

	// I've locally confirmed that this passes when the clique period is set to 1.
	// However, setting the clique period to 1 slows everything else (including the L1 deployment for this test) down to a crawl.
	if false {
		// Make sure the batch poster is able to post multiple batches in one block
		endL1Block, err := l1A.Client.BlockNumber(ctx)
		Require(t, err)
		seqInbox, err := arbnode.NewSequencerInbox(l1A.Client, l2A.Node.DeployInfo.SequencerInbox, 0)
		Require(t, err)
		batches, err := seqInbox.LookupBatchesInRange(ctx, new(big.Int).SetUint64(startL1Block), new(big.Int).SetUint64(endL1Block))
		Require(t, err)
		var foundMultipleInBlock bool
		for i := range batches {
			if i == 0 {
				continue
			}
			if batches[i-1].ParentChainBlockNumber == batches[i].ParentChainBlockNumber {
				foundMultipleInBlock = true
				break
			}
		}

		if !foundMultipleInBlock {
			Fatal(t, "only found one batch per block")
		}
	}

	l2balance, err := l2B.Client.BalanceAt(ctx, builder.L2Info.GetAddress("User2"), nil)
	Require(t, err)

	if l2balance.Sign() == 0 {
		Fatal(t, "Unexpected zero balance")
	}
}

func TestBatchPosterLargeTx(t *testing.T) {
	t.Parallel()
	ctx, cancel := context.WithCancel(context.Background())
	defer cancel()

<<<<<<< HEAD
	builder := NewNodeBuilder(ctx).DefaultConfig(t, true)
	builder.nodeConfig.Sequencer.MaxTxDataSize = 110000
	cleanup := builder.Build(t)
	defer cleanup()
	l2A := builder.L2
=======
	conf := gethexec.ConfigDefaultTest()
	conf.Sequencer.MaxTxDataSize = 110000
	l2info, nodeA, l2clientA, l1info, _, _, l1stack := createTestNodeOnL1WithConfig(t, ctx, true, nil, conf, nil, nil)
	defer requireClose(t, l1stack)
	defer nodeA.StopAndWait()
>>>>>>> 0181c5d5

	l2B, cleanup2nd := builder.Build2ndNode(t, &SecondNodeParams{})
	defer cleanup2nd()

	data := make([]byte, 100000)
	_, err := rand.Read(data)
	Require(t, err)
	faucetAddr := builder.L2Info.GetAddress("Faucet")
	gas := builder.L2Info.TransferGas + 20000*uint64(len(data))
	tx := builder.L2Info.PrepareTxTo("Faucet", &faucetAddr, gas, common.Big0, data)
	err = l2A.Client.SendTransaction(ctx, tx)
	Require(t, err)
	receiptA, err := EnsureTxSucceeded(ctx, l2A.Client, tx)
	Require(t, err)
	receiptB, err := EnsureTxSucceededWithTimeout(ctx, l2B.Client, tx, time.Second*30)
	Require(t, err)
	if receiptA.BlockHash != receiptB.BlockHash {
		Fatal(t, "receipt A block hash", receiptA.BlockHash, "does not equal receipt B block hash", receiptB.BlockHash)
	}
}

func TestBatchPosterKeepsUp(t *testing.T) {
	t.Skip("This test is for manual inspection and would be unreliable in CI even if automated")
	ctx, cancel := context.WithCancel(context.Background())
	defer cancel()

<<<<<<< HEAD
	builder := NewNodeBuilder(ctx).DefaultConfig(t, true)
	builder.nodeConfig.BatchPoster.CompressionLevel = brotli.BestCompression
	builder.nodeConfig.BatchPoster.MaxDelay = time.Hour
	builder.nodeConfig.RPC.RPCTxFeeCap = 1000.
	cleanup := builder.Build(t)
	defer cleanup()
	l2A := builder.L2
	builder.L2Info.GasPrice = big.NewInt(100e9)
=======
	conf := arbnode.ConfigDefaultL1Test()
	conf.BatchPoster.CompressionLevel = brotli.BestCompression
	conf.BatchPoster.MaxDelay = time.Hour
	execConf := gethexec.ConfigDefaultTest()
	execConf.RPC.RPCTxFeeCap = 1000.
	l2info, nodeA, l2clientA, _, _, _, l1stack := createTestNodeOnL1WithConfig(t, ctx, true, conf, execConf, nil, nil)
	defer requireClose(t, l1stack)
	defer nodeA.StopAndWait()
	l2info.GasPrice = big.NewInt(100e9)
>>>>>>> 0181c5d5

	go func() {
		data := make([]byte, 90000)
		_, err := rand.Read(data)
		Require(t, err)
		for {
			gas := builder.L2Info.TransferGas + 20000*uint64(len(data))
			tx := builder.L2Info.PrepareTx("Faucet", "Faucet", gas, common.Big0, data)
			err = l2A.Client.SendTransaction(ctx, tx)
			Require(t, err)
			_, err := EnsureTxSucceeded(ctx, l2A.Client, tx)
			Require(t, err)
		}
	}()

	start := time.Now()
	for {
		time.Sleep(time.Second)
		batches, err := l2A.Node.InboxTracker.GetBatchCount()
		Require(t, err)
		postedMessages, err := l2A.Node.InboxTracker.GetBatchMessageCount(batches - 1)
		Require(t, err)
		haveMessages, err := l2A.Node.TxStreamer.GetMessageCount()
		Require(t, err)
		duration := time.Since(start)
		fmt.Printf("batches posted: %v over %v (%.2f batches/second)\n", batches, duration, float64(batches)/(float64(duration)/float64(time.Second)))
		fmt.Printf("backlog: %v message\n", haveMessages-postedMessages)
	}
}<|MERGE_RESOLUTION|>--- conflicted
+++ resolved
@@ -16,7 +16,6 @@
 	"github.com/ethereum/go-ethereum/core/types"
 
 	"github.com/offchainlabs/nitro/arbnode"
-	"github.com/offchainlabs/nitro/execution/gethexec"
 	"github.com/offchainlabs/nitro/util/redisutil"
 )
 
@@ -46,21 +45,12 @@
 		parallelBatchPosters = 4
 	}
 
-<<<<<<< HEAD
 	builder := NewNodeBuilder(ctx).DefaultConfig(t, true)
 	builder.nodeConfig.BatchPoster.Enable = false
 	builder.nodeConfig.BatchPoster.RedisUrl = redisUrl
 	cleanup := builder.Build(t)
 	defer cleanup()
 	l1A, l2A := builder.L1, builder.L2
-=======
-	conf := arbnode.ConfigDefaultL1Test()
-	conf.BatchPoster.Enable = false
-	conf.BatchPoster.RedisUrl = redisUrl
-	l2info, nodeA, l2clientA, l1info, _, l1client, l1stack := createTestNodeOnL1WithConfig(t, ctx, true, conf, nil, nil, nil)
-	defer requireClose(t, l1stack)
-	defer nodeA.StopAndWait()
->>>>>>> 0181c5d5
 
 	l2B, cleanup2nd := builder.Build2ndNode(t, &SecondNodeParams{})
 	defer cleanup2nd()
@@ -152,19 +142,11 @@
 	ctx, cancel := context.WithCancel(context.Background())
 	defer cancel()
 
-<<<<<<< HEAD
 	builder := NewNodeBuilder(ctx).DefaultConfig(t, true)
-	builder.nodeConfig.Sequencer.MaxTxDataSize = 110000
+	builder.execConfig.Sequencer.MaxTxDataSize = 110000
 	cleanup := builder.Build(t)
 	defer cleanup()
 	l2A := builder.L2
-=======
-	conf := gethexec.ConfigDefaultTest()
-	conf.Sequencer.MaxTxDataSize = 110000
-	l2info, nodeA, l2clientA, l1info, _, _, l1stack := createTestNodeOnL1WithConfig(t, ctx, true, nil, conf, nil, nil)
-	defer requireClose(t, l1stack)
-	defer nodeA.StopAndWait()
->>>>>>> 0181c5d5
 
 	l2B, cleanup2nd := builder.Build2ndNode(t, &SecondNodeParams{})
 	defer cleanup2nd()
@@ -191,26 +173,14 @@
 	ctx, cancel := context.WithCancel(context.Background())
 	defer cancel()
 
-<<<<<<< HEAD
 	builder := NewNodeBuilder(ctx).DefaultConfig(t, true)
 	builder.nodeConfig.BatchPoster.CompressionLevel = brotli.BestCompression
 	builder.nodeConfig.BatchPoster.MaxDelay = time.Hour
-	builder.nodeConfig.RPC.RPCTxFeeCap = 1000.
+	builder.execConfig.RPC.RPCTxFeeCap = 1000.
 	cleanup := builder.Build(t)
 	defer cleanup()
 	l2A := builder.L2
 	builder.L2Info.GasPrice = big.NewInt(100e9)
-=======
-	conf := arbnode.ConfigDefaultL1Test()
-	conf.BatchPoster.CompressionLevel = brotli.BestCompression
-	conf.BatchPoster.MaxDelay = time.Hour
-	execConf := gethexec.ConfigDefaultTest()
-	execConf.RPC.RPCTxFeeCap = 1000.
-	l2info, nodeA, l2clientA, _, _, _, l1stack := createTestNodeOnL1WithConfig(t, ctx, true, conf, execConf, nil, nil)
-	defer requireClose(t, l1stack)
-	defer nodeA.StopAndWait()
-	l2info.GasPrice = big.NewInt(100e9)
->>>>>>> 0181c5d5
 
 	go func() {
 		data := make([]byte, 90000)
