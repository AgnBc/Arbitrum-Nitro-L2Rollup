--- conflicted
+++ resolved
@@ -86,11 +86,7 @@
 	var faucetTxs []*types.Transaction
 	for _, acct := range accounts {
 		l1Info.GenerateAccount(acct)
-<<<<<<< HEAD
-		faucetTxs = append(faucetTxs, l1Info.PrepareTx("faucet", acct, 30000, big.NewInt(1e16), nil))
-=======
-		faucetTxs = append(faucetTxs, l1Info.PrepareTx("Faucet", acct, 30000, big.NewInt(1e14), nil))
->>>>>>> be770bdc
+		faucetTxs = append(faucetTxs, l1Info.PrepareTx("Faucet", acct, 30000, big.NewInt(1e16), nil))
 	}
 	SendWaitTestTransactions(t, ctx, l1Client, faucetTxs)
 
