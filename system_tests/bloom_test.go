--- conflicted
+++ resolved
@@ -17,10 +17,6 @@
 	"github.com/ethereum/go-ethereum"
 	"github.com/ethereum/go-ethereum/common"
 	"github.com/ethereum/go-ethereum/core/types"
-<<<<<<< HEAD
-=======
-	"github.com/offchainlabs/nitro/execution/gethexec"
->>>>>>> 0181c5d5
 	"github.com/offchainlabs/nitro/solgen/go/mocksgen"
 )
 
@@ -28,19 +24,11 @@
 	t.Parallel()
 	ctx, cancel := context.WithCancel(context.Background())
 	defer cancel()
-<<<<<<< HEAD
 	builder := NewNodeBuilder(ctx).DefaultConfig(t, false)
-	builder.nodeConfig.RPC.BloomBitsBlocks = 256
-	builder.nodeConfig.RPC.BloomConfirms = 1
+	builder.execConfig.RPC.BloomBitsBlocks = 256
+	builder.execConfig.RPC.BloomConfirms = 1
 	builder.takeOwnership = false
 	cleanup := builder.Build(t)
-=======
-	execconfig := gethexec.ConfigDefaultTest()
-	execconfig.RPC.BloomBitsBlocks = 256
-	execconfig.RPC.BloomConfirms = 1
-	l2info, node, client := CreateTestL2WithConfig(t, ctx, nil, nil, execconfig, false)
-	defer node.StopAndWait()
->>>>>>> 0181c5d5
 
 	defer cleanup()
 
@@ -93,13 +81,9 @@
 			t.Log("counts: ", i, "/", countsNum)
 		}
 	}
-	execNode := getExecNode(t, node)
+	execNode := getExecNode(t, builder.L2.Node)
 	for {
-<<<<<<< HEAD
-		sectionSize, sectionNum := builder.L2.Node.Execution.Backend.APIBackend().BloomStatus()
-=======
 		sectionSize, sectionNum := execNode.Backend.APIBackend().BloomStatus()
->>>>>>> 0181c5d5
 		if sectionSize != 256 {
 			Fatal(t, "unexpected section size: ", sectionSize)
 		}
