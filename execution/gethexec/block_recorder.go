--- conflicted
+++ resolved
@@ -150,11 +150,8 @@
 			chaincontext,
 			chainConfig,
 			batchFetcher,
-<<<<<<< HEAD
+			false,
 			opts...,
-=======
-			false,
->>>>>>> 28033f94
 		)
 		if err != nil {
 			return nil, err
