--- conflicted
+++ resolved
@@ -85,7 +85,14 @@
 	if fetcher == nil {
 		return 0, false, errors.New("batch fetcher not set")
 	}
-	return fetcher.FindInboxBatchContainingMessage(msgIndex)
+	batchNum, err := fetcher.FindInboxBatchContainingMessage(msgIndex).Await(node.ExecEngine.GetContext())
+	if err != nil {
+		return 0, false, err
+	}
+	if batchNum == nil {
+		return 0, false, nil
+	}
+	return *batchNum, true, nil
 }
 
 func (n NodeInterface) FindBatchContainingBlock(c ctx, evm mech, blockNum uint64) (uint64, error) {
@@ -100,12 +107,7 @@
 	if err == nil && !found {
 		return 0, errors.New("block not yet found on any batch")
 	}
-<<<<<<< HEAD
-	batch, err := fetcher.FindInboxBatchContainingMessage(msgIndex).Await(node.ExecEngine.GetContext())
-	return batch, err
-=======
 	return res, err
->>>>>>> bf01c86c
 }
 
 func (n NodeInterface) GetL1Confirmations(c ctx, evm mech, blockHash bytes32) (uint64, error) {
@@ -133,14 +135,10 @@
 	if err != nil {
 		return 0, err
 	}
-<<<<<<< HEAD
-	blockNum, err := node.ExecEngine.GetBatchFetcher().GetBatchParentChainBlock(batchNum).Await(node.ExecEngine.GetContext())
-=======
 	if !found {
 		return 0, nil
 	}
-	parentChainBlockNum, err := node.ExecEngine.GetBatchFetcher().GetBatchParentChainBlock(batchNum)
->>>>>>> bf01c86c
+	parentChainBlockNum, err := node.ExecEngine.GetBatchFetcher().GetBatchParentChainBlock(batchNum).Await(node.ExecEngine.GetContext())
 	if err != nil {
 		return 0, err
 	}
