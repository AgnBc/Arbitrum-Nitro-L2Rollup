// Copyright 2022, Offchain Labs, Inc.
// For license information, see https://github.com/nitro/blob/master/LICENSE

package nodeInterface

import (
	"context"
	"errors"
	"fmt"
	"math/big"
	"sort"

	"github.com/ethereum/go-ethereum/arbitrum"
	"github.com/ethereum/go-ethereum/common"
	"github.com/ethereum/go-ethereum/common/hexutil"
	"github.com/ethereum/go-ethereum/core"
	"github.com/ethereum/go-ethereum/core/state"
	"github.com/ethereum/go-ethereum/core/types"
	"github.com/ethereum/go-ethereum/crypto"
	"github.com/ethereum/go-ethereum/rpc"
	"github.com/offchainlabs/nitro/arbos"
	"github.com/offchainlabs/nitro/arbos/l1pricing"
	"github.com/offchainlabs/nitro/arbos/retryables"
	"github.com/offchainlabs/nitro/arbos/util"
	"github.com/offchainlabs/nitro/util/arbmath"
	"github.com/offchainlabs/nitro/util/merkletree"
)

// To avoid creating new RPC methods for client-side tooling, nitro Geth's InterceptRPCMessage() hook provides
// an opportunity to swap out the message its handling before deriving a transaction from it.
//
// This mechanism handles messages sent to 0xc8 and uses NodeInterface.sol to determine what to do. No contract
// actually exists at 0xc8, but the abi methods allow the incoming message's calldata to specify the arguments.
type NodeInterface struct {
	Address       addr
	backend       core.NodeInterfaceBackendAPI
	context       context.Context
	header        *types.Header
	sourceMessage *core.Message
	returnMessage struct {
		message *core.Message
		changed *bool
	}
}

var merkleTopic common.Hash
var l2ToL1TxTopic common.Hash
var l2ToL1TransactionTopic common.Hash

func (n NodeInterface) NitroGenesisBlock(c ctx) (huge, error) {
	block := n.backend.ChainConfig().ArbitrumChainParams.GenesisBlockNum
	return arbmath.UintToBig(block), nil
}

func (n NodeInterface) FindBatchContainingBlock(c ctx, evm mech, blockNum uint64) (uint64, error) {
	node, err := gethExecFromNodeInterfaceBackend(n.backend)
	if err != nil {
		return 0, err
	}
	msgIndex, err := node.ExecEngine.BlockNumberToMessageIndex(blockNum)
	if err != nil {
		return 0, err
	}
	fetcher := node.ExecEngine.GetBatchFetcher()
	if fetcher == nil {
		return 0, errors.New("batch fetcher not set")
	}
<<<<<<< HEAD
	batch, err := fetcher.FindL1BatchForMessage(msgIndex).Await(node.ExecEngine.GetContext())
=======
	batch, err := fetcher.FindInboxBatchContainingMessage(msgIndex)
>>>>>>> 112426fd
	return batch, err
}

func (n NodeInterface) GetL1Confirmations(c ctx, evm mech, blockHash bytes32) (uint64, error) {
	node, err := gethExecFromNodeInterfaceBackend(n.backend)
	if err != nil {
		return 0, err
	}
	blockchain, err := blockchainFromNodeInterfaceBackend(n.backend)
	if err != nil {
		return 0, err
	}
	header := blockchain.GetHeaderByHash(blockHash)
	if header == nil {
		return 0, errors.New("unknown block hash")
	}
	l2BlockNum := header.Number.Uint64()
	canonicalHash := blockchain.GetCanonicalHash(l2BlockNum)
	if canonicalHash != header.Hash() {
		return 0, errors.New("block hash is non-canonical")
	}
	batchNum, err := n.FindBatchContainingBlock(c, evm, l2BlockNum)
	if err != nil {
		return 0, err
	}
	blockNum, err := node.ExecEngine.GetBatchFetcher().GetBatchParentChainBlock(batchNum).Await(node.ExecEngine.GetContext())
	if err != nil {
		return 0, err
	}
	if node.ParentChainReader == nil {
		return 0, nil
	}
	latestHeader, err := node.ParentChainReader.LastHeaderWithError()
	if err != nil {
		return 0, err
	}
	if latestHeader == nil {
		return 0, errors.New("no headers read from l1")
	}
	latestBlockNum := latestHeader.Number.Uint64()
	if latestBlockNum < blockNum {
		return 0, nil
	}
	return (latestBlockNum - blockNum), nil
}

func (n NodeInterface) EstimateRetryableTicket(
	c ctx,
	evm mech,
	sender addr,
	deposit huge,
	to addr,
	l2CallValue huge,
	excessFeeRefundAddress addr,
	callValueRefundAddress addr,
	data []byte,
) error {

	var pRetryTo *addr
	if to != (addr{}) {
		pRetryTo = &to
	}

	l1BaseFee, _ := c.State.L1PricingState().PricePerUnit()
	maxSubmissionFee := retryables.RetryableSubmissionFee(len(data), l1BaseFee)

	submitTx := &types.ArbitrumSubmitRetryableTx{
		ChainId:          nil,
		RequestId:        hash{},
		From:             util.RemapL1Address(sender),
		L1BaseFee:        l1BaseFee,
		DepositValue:     deposit,
		GasFeeCap:        n.sourceMessage.GasPrice,
		Gas:              n.sourceMessage.GasLimit,
		RetryTo:          pRetryTo,
		RetryValue:       l2CallValue,
		Beneficiary:      callValueRefundAddress,
		MaxSubmissionFee: maxSubmissionFee,
		FeeRefundAddr:    excessFeeRefundAddress,
		RetryData:        data,
	}

	// ArbitrumSubmitRetryableTx is unsigned so the following won't panic
	msg, err := core.TransactionToMessage(types.NewTx(submitTx), types.NewArbitrumSigner(nil), nil)
	if err != nil {
		return err
	}

	msg.TxRunMode = core.MessageGasEstimationMode
	*n.returnMessage.message = *msg
	*n.returnMessage.changed = true
	return nil
}

func (n NodeInterface) ConstructOutboxProof(c ctx, evm mech, size, leaf uint64) (bytes32, bytes32, []bytes32, error) {

	hash0 := bytes32{}

	currentBlock := n.backend.CurrentBlock()
	currentBlockInfo := types.DeserializeHeaderExtraInformation(currentBlock)
	if leaf > currentBlockInfo.SendCount {
		return hash0, hash0, nil, errors.New("leaf does not exist")
	}

	balanced := size == arbmath.NextPowerOf2(size)/2
	treeLevels := int(arbmath.Log2ceil(size)) // the # of levels in the tree
	proofLevels := treeLevels - 1             // the # of levels where a hash is needed (all but root)
	walkLevels := treeLevels                  // the # of levels we need to consider when building walks
	if balanced {
		walkLevels -= 1 // skip the root
	}

	// find which nodes we'll want in our proof up to a partial
	start := merkletree.NewLevelAndLeaf(0, leaf)
	query := []merkletree.LevelAndLeaf{start} // the nodes we'll query for
	nodes := []merkletree.LevelAndLeaf{}      // the nodes needed (might not be found from query)
	which := uint64(1)                        // which bit to flip & set
	place := leaf                             // where we are in the tree
	for level := 0; level < walkLevels; level++ {
		sibling := place ^ which
		position := merkletree.NewLevelAndLeaf(uint64(level), sibling)

		if sibling < size {
			// the sibling must not be newer than the root
			query = append(query, position)
		}
		nodes = append(nodes, position)
		place |= which // set the bit so that we approach from the right
		which <<= 1    // advance to the next bit
	}

	// find all the partials
	partials := make(map[merkletree.LevelAndLeaf]hash)
	if !balanced {
		power := uint64(1) << proofLevels
		total := uint64(0)
		for level := proofLevels; level >= 0; level-- {

			if (power & size) > 0 { // the partials map to the binary representation of the size

				total += power    // The leaf for a given partial is the sum of the powers
				leaf := total - 1 // of 2 preceding it. It's 1 less since we count from 0

				partial := merkletree.NewLevelAndLeaf(uint64(level), leaf)

				query = append(query, partial)
				partials[partial] = hash0
			}
			power >>= 1
		}
	}
	sort.Slice(query, func(i, j int) bool {
		return query[i].Leaf < query[j].Leaf
	})

	// collect the logs
	var search func(lo, hi uint64, find []merkletree.LevelAndLeaf)
	var searchLogs []*types.Log
	var searchErr error
	var searchPositions = make(map[hash]struct{})
	for _, item := range query {
		hash := common.BigToHash(item.ToBigInt())
		searchPositions[hash] = struct{}{}
	}
	search = func(lo, hi uint64, find []merkletree.LevelAndLeaf) {

		mid := (lo + hi) / 2

		block, err := n.backend.BlockByNumber(n.context, rpc.BlockNumber(mid))
		if err != nil {
			searchErr = err
			return
		}

		if lo == hi {
			all, err := n.backend.GetLogs(n.context, block.Hash(), block.NumberU64())
			if err != nil {
				searchErr = err
				return
			}
			for _, tx := range all {
				for _, log := range tx {
					if log.Address != types.ArbSysAddress {
						// log not produced by ArbOS
						continue
					}

					// L2ToL1TransactionEventID is deprecated in upgrade 4, but it should to safe to make this code handle
					// both events ignoring the version.
					// TODO: Remove L2ToL1Transaction handling on next chain reset
					if log.Topics[0] != merkleTopic && log.Topics[0] != l2ToL1TxTopic && log.Topics[0] != l2ToL1TransactionTopic {
						// log is unrelated
						continue
					}

					position := log.Topics[3]
					if _, ok := searchPositions[position]; ok {
						// ensure log is one we're looking for
						searchLogs = append(searchLogs, log)
					}
				}
			}
			return
		}

		info := types.DeserializeHeaderExtraInformation(block.Header())

		// Figure out which elements are above and below the midpoint
		//   lower includes leaves older than the midpoint
		//   upper includes leaves at least as new as the midpoint
		//   note: while a binary search is possible here, it doesn't change the complexity
		//
		lower := find
		for len(lower) > 0 && lower[len(lower)-1].Leaf >= info.SendCount {
			lower = lower[:len(lower)-1]
		}
		upper := find[len(lower):]

		if len(lower) > 0 {
			search(lo, mid, lower)
		}
		if len(upper) > 0 {
			search(mid+1, hi, upper)
		}
	}

	search(0, currentBlock.Number.Uint64(), query)

	if searchErr != nil {
		return hash0, hash0, nil, searchErr
	}

	known := make(map[merkletree.LevelAndLeaf]hash) // all values in the tree we know
	partialsByLevel := make(map[uint64]hash)        // maps for each level the partial it may have
	var minPartialPlace *merkletree.LevelAndLeaf    // the lowest-level partial
	var send hash

	for _, log := range searchLogs {

		hash := log.Topics[2]
		position := log.Topics[3]

		level := new(big.Int).SetBytes(position[:8]).Uint64()
		leafAdded := new(big.Int).SetBytes(position[8:]).Uint64()

		if level == 0 && leafAdded == leaf {
			send = hash
		}

		if level == 0 {
			hash = crypto.Keccak256Hash(hash.Bytes())
		}

		place := merkletree.NewLevelAndLeaf(level, leafAdded)
		known[place] = hash

		if zero, ok := partials[place]; ok {
			if zero != hash0 {
				return hash0, hash0, nil, errors.New("internal error constructing proof: duplicate partial")
			}
			partials[place] = hash
			partialsByLevel[level] = hash
			if minPartialPlace == nil || level < minPartialPlace.Level {
				minPartialPlace = &place
			}
		}
	}

	if !balanced {
		// This tree isn't balanced, so we'll need to use the partials to recover the missing info.
		// To do this, we'll walk the boundry of what's known, computing hashes along the way

		step := *minPartialPlace
		step.Leaf += 1 << step.Level // we start on the min partial's zero-hash sibling
		known[step] = hash0

		for step.Level < uint64(treeLevels) {

			curr, ok := known[step]
			if !ok {
				return hash0, hash0, nil, errors.New("internal error constructing proof: bad step in walk")
			}

			left := curr
			right := curr

			if _, ok := partialsByLevel[step.Level]; ok {
				// a partial on the frontier can only appear on the left
				// moving leftward for a level l skips 2^l leaves
				step.Leaf -= 1 << step.Level
				partial, ok := known[step]
				if !ok {
					err := errors.New("internal error constructing proof: incomplete frontier")
					return hash0, hash0, nil, err
				}
				left = partial
			} else {
				// getting to the next partial means covering its mirror subtree, so go right
				// moving rightward for a level l skips 2^l leaves
				step.Leaf += 1 << step.Level
				known[step] = hash0
				right = hash0
			}

			// move to the parent
			step.Level += 1
			step.Leaf |= 1 << (step.Level - 1)
			known[step] = crypto.Keccak256Hash(left.Bytes(), right.Bytes())
		}
	}

	hashes := make([]hash, len(nodes))
	for i, place := range nodes {
		hash, ok := known[place]
		if !ok {
			return hash0, hash0, nil, errors.New("internal error constructing proof: incomplete information")
		}
		hashes[i] = hash
	}

	// recover the root and check correctness
	recovery := crypto.Keccak256Hash(send.Bytes())
	recoveryStep := leaf
	for _, hash := range hashes {
		if recoveryStep&1 == 0 {
			recovery = crypto.Keccak256Hash(recovery.Bytes(), hash.Bytes())
		} else {
			recovery = crypto.Keccak256Hash(hash.Bytes(), recovery.Bytes())
		}
		recoveryStep >>= 1
	}
	root := recovery

	proof := merkletree.MerkleProof{
		RootHash:  root, // now resolved
		LeafHash:  crypto.Keccak256Hash(send.Bytes()),
		LeafIndex: leaf,
		Proof:     hashes,
	}
	if !proof.IsCorrect() {
		return hash0, hash0, nil, errors.New("internal error constructing proof: proof is wrong")
	}

	hashes32 := make([]bytes32, len(hashes))
	for i, hash := range hashes {
		hashes32[i] = hash
	}
	return send, root, hashes32, nil
}

func (n NodeInterface) messageArgs(
	evm mech, value huge, to addr, contractCreation bool, data []byte,
) arbitrum.TransactionArgs {
	msg := n.sourceMessage
	from := msg.From
	gas := msg.GasLimit
	nonce := msg.Nonce
	maxFeePerGas := msg.GasFeeCap
	maxPriorityFeePerGas := msg.GasTipCap
	chainid := evm.ChainConfig().ChainID

	args := arbitrum.TransactionArgs{
		ChainID:              (*hexutil.Big)(chainid),
		From:                 &from,
		Gas:                  (*hexutil.Uint64)(&gas),
		MaxFeePerGas:         (*hexutil.Big)(maxFeePerGas),
		MaxPriorityFeePerGas: (*hexutil.Big)(maxPriorityFeePerGas),
		Value:                (*hexutil.Big)(value),
		Nonce:                (*hexutil.Uint64)(&nonce),
		Data:                 (*hexutil.Bytes)(&data),
	}
	if !contractCreation {
		args.To = &to
	}
	return args
}

func (n NodeInterface) GasEstimateL1Component(
	c ctx, evm mech, value huge, to addr, contractCreation bool, data []byte,
) (uint64, huge, huge, error) {

	// construct a similar message with a random gas limit to avoid underestimating
	args := n.messageArgs(evm, value, to, contractCreation, data)
	randomGas := l1pricing.RandomGas
	args.Gas = (*hexutil.Uint64)(&randomGas)

	// We set the run mode to eth_call mode here because we want an exact estimate, not a padded estimate
	msg, err := args.ToMessage(randomGas, n.header, evm.StateDB.(*state.StateDB), core.MessageEthcallMode)
	if err != nil {
		return 0, nil, nil, err
	}

	pricing := c.State.L1PricingState()
	l1BaseFeeEstimate, err := pricing.PricePerUnit()
	if err != nil {
		return 0, nil, nil, err
	}
	baseFee, err := c.State.L2PricingState().BaseFeeWei()
	if err != nil {
		return 0, nil, nil, err
	}

	// Compute the fee paid for L1 in L2 terms
	//   See in GasChargingHook that this does not induce truncation error
	//
	brotliCompressionLevel, err := c.State.BrotliCompressionLevel()
	if err != nil {
		return 0, nil, nil, fmt.Errorf("failed to get brotli compression level: %w", err)
	}
	feeForL1, _ := pricing.PosterDataCost(msg, l1pricing.BatchPosterAddress, brotliCompressionLevel)
	feeForL1 = arbmath.BigMulByBips(feeForL1, arbos.GasEstimationL1PricePadding)
	gasForL1 := arbmath.BigDiv(feeForL1, baseFee).Uint64()
	return gasForL1, baseFee, l1BaseFeeEstimate, nil
}

func (n NodeInterface) GasEstimateComponents(
	c ctx, evm mech, value huge, to addr, contractCreation bool, data []byte,
) (uint64, uint64, huge, huge, error) {
	if to == types.NodeInterfaceAddress || to == types.NodeInterfaceDebugAddress {
		return 0, 0, nil, nil, errors.New("cannot estimate virtual contract")
	}

	backend, ok := n.backend.(*arbitrum.APIBackend)
	if !ok {
		return 0, 0, nil, nil, errors.New("failed getting API backend")
	}

	context := n.context
	gasCap := backend.RPCGasCap()
	block := rpc.BlockNumberOrHashWithHash(n.header.Hash(), false)
	args := n.messageArgs(evm, value, to, contractCreation, data)

	totalRaw, err := arbitrum.EstimateGas(context, backend, args, block, gasCap)
	if err != nil {
		return 0, 0, nil, nil, err
	}
	total := uint64(totalRaw)

	pricing := c.State.L1PricingState()

	// Setting the gas currently doesn't affect the PosterDataCost,
	// but we do it anyways for accuracy with potential future changes.
	args.Gas = &totalRaw
	msg, err := args.ToMessage(gasCap, n.header, evm.StateDB.(*state.StateDB), core.MessageGasEstimationMode)
	if err != nil {
		return 0, 0, nil, nil, err
	}
	brotliCompressionLevel, err := c.State.BrotliCompressionLevel()
	if err != nil {
		return 0, 0, nil, nil, fmt.Errorf("failed to get brotli compression level: %w", err)
	}
	feeForL1, _ := pricing.PosterDataCost(msg, l1pricing.BatchPosterAddress, brotliCompressionLevel)

	baseFee, err := c.State.L2PricingState().BaseFeeWei()
	if err != nil {
		return 0, 0, nil, nil, err
	}
	l1BaseFeeEstimate, err := pricing.PricePerUnit()
	if err != nil {
		return 0, 0, nil, nil, err
	}

	// Compute the fee paid for L1 in L2 terms
	gasForL1 := arbos.GetPosterGas(c.State, baseFee, core.MessageGasEstimationMode, feeForL1)

	return total, gasForL1, baseFee, l1BaseFeeEstimate, nil
}

func (n NodeInterface) LegacyLookupMessageBatchProof(c ctx, evm mech, batchNum huge, index uint64) (
	proof []bytes32, path huge, l2Sender addr, l1Dest addr, l2Block huge, l1Block huge, timestamp huge, amount huge, calldataForL1 []byte, err error) {

	node, err := gethExecFromNodeInterfaceBackend(n.backend)
	if err != nil {
		return
	}
	if node.ClassicOutbox == nil {
		err = errors.New("this node doesnt support classicLookupMessageBatchProof")
		return
	}
	msg, err := node.ClassicOutbox.GetMsg(batchNum, index)
	if err != nil {
		return
	}
	proof = msg.ProofNodes
	path = msg.PathInt
	data := msg.Data
	if len(data) < 1+6*32 {
		err = errors.New("unexpected L2 to L1 tx result length")
		return
	}
	if data[0] != 0x3 {
		err = errors.New("unexpected type code")
		return
	}
	data = data[1:]
	l2Sender = common.BytesToAddress(data[:32])
	data = data[32:]
	l1Dest = common.BytesToAddress(data[:32])
	data = data[32:]
	l2Block = new(big.Int).SetBytes(data[:32])
	data = data[32:]
	l1Block = new(big.Int).SetBytes(data[:32])
	data = data[32:]
	timestamp = new(big.Int).SetBytes(data[:32])
	data = data[32:]
	amount = new(big.Int).SetBytes(data[:32])
	data = data[32:]
	calldataForL1 = data
	return
}

// L2BlockRangeForL1 fetches the L1 block number of a given l2 block number.
// c ctx and evm mech arguments are not used but supplied to match the precompile function type in NodeInterface contract
func (n NodeInterface) BlockL1Num(c ctx, evm mech, l2BlockNum uint64) (uint64, error) {
	blockHeader, err := n.backend.HeaderByNumber(n.context, rpc.BlockNumber(l2BlockNum))
	if err != nil {
		return 0, err
	}
	if blockHeader == nil {
		return 0, fmt.Errorf("nil header for l2 block: %d", l2BlockNum)
	}
	blockL1Num := types.DeserializeHeaderExtraInformation(blockHeader).L1BlockNumber
	return blockL1Num, nil
}

func (n NodeInterface) matchL2BlockNumWithL1(c ctx, evm mech, l2BlockNum uint64, l1BlockNum uint64) error {
	blockL1Num, err := n.BlockL1Num(c, evm, l2BlockNum)
	if err != nil {
		return fmt.Errorf("failed to get the L1 block number of the L2 block: %v. Error: %w", l2BlockNum, err)
	}
	if blockL1Num != l1BlockNum {
		return fmt.Errorf("no L2 block was found with the given L1 block number. Found L2 block: %v with L1 block number: %v, given L1 block number: %v", l2BlockNum, blockL1Num, l1BlockNum)
	}
	return nil
}

// L2BlockRangeForL1 finds the first and last L2 block numbers that have the given L1 block number
func (n NodeInterface) L2BlockRangeForL1(c ctx, evm mech, l1BlockNum uint64) (uint64, uint64, error) {
	currentBlockNum := n.backend.CurrentBlock().Number.Uint64()
	genesis := n.backend.ChainConfig().ArbitrumChainParams.GenesisBlockNum

	storedMids := map[uint64]uint64{}
	firstL2BlockForL1 := func(target uint64) (uint64, error) {
		low, high := genesis, currentBlockNum
		highBlockL1Num, err := n.BlockL1Num(c, evm, high)
		if err != nil {
			return 0, err
		}
		if highBlockL1Num < target {
			return high + 1, nil
		}
		for low < high {
			mid := arbmath.SaturatingUAdd(low, high) / 2
			if _, ok := storedMids[mid]; !ok {
				midBlockL1Num, err := n.BlockL1Num(c, evm, mid)
				if err != nil {
					return 0, err
				}
				storedMids[mid] = midBlockL1Num
			}
			if storedMids[mid] < target {
				low = mid + 1
			} else {
				high = mid
			}
		}
		return high, nil
	}

	firstBlock, err := firstL2BlockForL1(l1BlockNum)
	if err != nil {
		return 0, 0, fmt.Errorf("failed to get the first L2 block with the L1 block: %v. Error: %w", l1BlockNum, err)
	}
	lastBlock, err := firstL2BlockForL1(l1BlockNum + 1)
	if err != nil {
		return 0, 0, fmt.Errorf("failed to get the last L2 block with the L1 block: %v. Error: %w", l1BlockNum, err)
	}

	if err := n.matchL2BlockNumWithL1(c, evm, firstBlock, l1BlockNum); err != nil {
		return 0, 0, err
	}
	lastBlock -= 1
	if err = n.matchL2BlockNumWithL1(c, evm, lastBlock, l1BlockNum); err != nil {
		return 0, 0, err
	}
	return firstBlock, lastBlock, nil
}<|MERGE_RESOLUTION|>--- conflicted
+++ resolved
@@ -65,11 +65,7 @@
 	if fetcher == nil {
 		return 0, errors.New("batch fetcher not set")
 	}
-<<<<<<< HEAD
-	batch, err := fetcher.FindL1BatchForMessage(msgIndex).Await(node.ExecEngine.GetContext())
-=======
-	batch, err := fetcher.FindInboxBatchContainingMessage(msgIndex)
->>>>>>> 112426fd
+	batch, err := fetcher.FindInboxBatchContainingMessage(msgIndex).Await(node.ExecEngine.GetContext())
 	return batch, err
 }
 
