// Copyright 2023, Offchain Labs, Inc.
// For license information, see https://github.com/offchainlabs/bold/blob/main/LICENSE
/*
* Package challengecache stores validator state roots for L2 states within
challenges in text files using a directory hierarchy structure for efficient lookup. Each file
contains a list of state roots (32 byte hashes), concatenated together as bytes.
Using this structure, we can namespace state roots by message number and big step challenge.

Once a validator computes the set of machine state roots for a given challenge move the first time,
it will write the roots to this filesystem hierarchy for fast access next time these roots are needed.

Use cases:
- State roots for a big step challenge from message N to N+1
- State roots 0 to M for a big step challenge from message N to N+1
- State roots for a small step challenge from message N to N+1, and big step M to M+1
- State roots 0 to P for a small step challenge from message N to N+1, and big step M to M+1

	  wavm-module-root-0xab/
		message-num-70/
			roots.txt
			subchallenge-level-0-big-step-100/
				roots.txt
				subchallenge-level-1-big-step-100/
					roots.txt

We namespace top-level block challenges by wavm module root. Then, we can retrieve
the state roots for any data within a challenge or associated subchallenge based on the hierarchy above.
*/

package challengecache

import (
	"bufio"
	"errors"
	"fmt"
	"io"
	"os"
	"path/filepath"

	protocol "github.com/OffchainLabs/bold/chain-abstraction"
	l2stateprovider "github.com/OffchainLabs/bold/layer2-state-provider"
	"github.com/ethereum/go-ethereum/common"
	"github.com/ethereum/go-ethereum/log"
)

var (
	ErrNotFoundInCache   = errors.New("no found in challenge cache")
	ErrFileAlreadyExists = errors.New("file already exists")
	ErrNoStateRoots      = errors.New("no state roots being written")
	stateRootsFileName   = "state-roots"
	wavmModuleRootPrefix = "wavm-module-root"
	messageNumberPrefix  = "message-num"
	bigStepPrefix        = "big-step"
	challengeLevelPrefix = "subchallenge-level"
	srvlog               = log.New("service", "bold-history-commit-cache")
)

// HistoryCommitmentCacher can retrieve history commitment state roots given lookup keys.
type HistoryCommitmentCacher interface {
	Get(lookup *Key, numToRead uint64) ([]common.Hash, error)
	Put(lookup *Key, stateRoots []common.Hash) error
}

// Cache for history commitments on disk.
type Cache struct {
	baseDir string
}

// New cache from a base directory path.
func New(baseDir string) *Cache {
	return &Cache{
		baseDir: baseDir,
	}
}

// Key for cache lookups includes the wavm module root of a challenge, as well
// as the heights for messages and big steps as needed.
type Key struct {
	WavmModuleRoot common.Hash
	MessageHeight  protocol.Height
	StepHeights    []l2stateprovider.Height
}

// Get a list of state roots from the cache up to a certain index. State roots are saved as files in the directory
// hierarchy for the cache. If a file is not present, ErrNotFoundInCache
// is returned.
func (c *Cache) Get(
	lookup *Key,
	numToRead uint64,
) ([]common.Hash, error) {
	fName, err := determineFilePath(c.baseDir, lookup)
	if err != nil {
		return nil, err
	}
	if _, err := os.Stat(fName); err != nil {
		srvlog.Warn("Cache miss", log.Ctx{"fileName": fName})
		return nil, ErrNotFoundInCache
	}
	srvlog.Debug("Cache hit", log.Ctx{"fileName": fName})
	f, err := os.Open(fName)
	if err != nil {
		return nil, err
	}
	defer func() {
		if err := f.Close(); err != nil {
			log.Error("Could not close file after reading", "err", err, "file", fName)
		}
	}()
	return readStateRoots(f, numToRead)
}

// Put a list of state roots into the cache.
// State roots are saved as files in a directory hierarchy for the cache.
// This function first creates a temporary file, writes the state roots to it, and then renames the file
// to the final directory to ensure atomic writes.
func (c *Cache) Put(lookup *Key, stateRoots []common.Hash) error {
	// We should error if trying to put 0 state roots to disk.
	if len(stateRoots) == 0 {
		return ErrNoStateRoots
	}
	fName, err := determineFilePath(c.baseDir, lookup)
	if err != nil {
		return err
	}
	// We create a tmp file to write our state roots to first. If writing fails,
	// we don't want to leave a half-written file in our cache directory.
	// Once writing succeeds, we rename in an atomic operation to the correct file name
	// in the cache directory hierarchy.
	tmp := os.TempDir()
	tmpFName := filepath.Join(tmp, fName)
	dir := filepath.Dir(tmpFName)
	if err := os.MkdirAll(dir, os.ModePerm); err != nil {
		return fmt.Errorf("could not make tmp directory %s: %w", dir, err)
	}
	f, err := os.Create(tmpFName)
	if err != nil {
		return err
	}
	defer func() {
		if err := f.Close(); err != nil {
			log.Error("Could not close file after writing", "err", err, "file", fName)
		}
	}()
	if err := writeStateRoots(f, stateRoots); err != nil {
		return err
	}
	if err := os.MkdirAll(filepath.Dir(fName), os.ModePerm); err != nil {
		return fmt.Errorf("could not make file directory %s: %w", fName, err)
	}
	// If the file writing was successful, we rename the file from the tmp directory
	// into our cache directory. This is an atomic operation.
	// For more information on this atomic write pattern, see:
	// https://stackoverflow.com/questions/2333872/how-to-make-file-creation-an-atomic-operation
	return os.Rename(tmpFName /* old */, fName /* new */)
}

// Reads 32 bytes at a time from a reader up to a specified height. If none, then read all.
func readStateRoots(r io.Reader, numToRead uint64) ([]common.Hash, error) {
	br := bufio.NewReader(r)
	stateRoots := make([]common.Hash, 0)
	buf := make([]byte, 0, 32)
	for totalRead := uint64(0); totalRead < numToRead; totalRead++ {
		n, err := br.Read(buf[:cap(buf)])
		if err != nil {
			// If we try to read but reach EOF, we break out of the loop.
			if err == io.EOF {
				break
			}
			return nil, err
		}
		buf = buf[:n]
		if n != 32 {
			return nil, fmt.Errorf("expected to read 32 bytes, got %d bytes", n)
		}
		stateRoots = append(stateRoots, common.BytesToHash(buf))
	}
	if protocol.Height(numToRead) > protocol.Height(len(stateRoots)) {
		return nil, fmt.Errorf(
			"wanted to read %d roots, but only read %d state roots",
			numToRead,
			len(stateRoots),
		)
	}
	return stateRoots, nil
}

func writeStateRoots(w io.Writer, stateRoots []common.Hash) error {
	for i, rt := range stateRoots {
		n, err := w.Write(rt[:])
		if err != nil {
			return err
		}
		if n != len(rt) {
			return fmt.Errorf(
				"for state root %d, wrote %d bytes, expected to write %d bytes",
				i,
				n,
				len(rt),
			)
		}
	}
	return nil
}

/*
*
When provided with a cache lookup struct, this function determines the file path
for the data requested within the cache directory hierarchy. The folder structure
for a given filesystem challenge cache will look as follows:

	  wavm-module-root-0xab/
		message-num-70/
			roots.txt
			subchallenge-level-0-big-step-100/
				roots.txt
*/
func determineFilePath(baseDir string, lookup *Key) (string, error) {
	key := make([]string, 0)
	key = append(key, fmt.Sprintf("%s-%s", wavmModuleRootPrefix, lookup.WavmModuleRoot.Hex()))
	key = append(key, fmt.Sprintf("%s-%d", messageNumberPrefix, lookup.MessageHeight))
<<<<<<< HEAD
	for _, height := range lookup.StepHeights {
		key = append(key, fmt.Sprintf("%s-%d", bigStepPrefix, height))
=======
	for challengeLevel, height := range lookup.StepHeights {
		key = append(key, fmt.Sprintf(
			"%s-%d-%s-%d",
			challengeLevelPrefix,
			challengeLevel+1, // subchallenges start at 1, as level 0 is the block challenge level.
			bigStepPrefix,
			height,
		),
		)
>>>>>>> 4b8676d7

	}
	key = append(key, stateRootsFileName)
	return filepath.Join(baseDir, filepath.Join(key...)), nil
}<|MERGE_RESOLUTION|>--- conflicted
+++ resolved
@@ -218,10 +218,6 @@
 	key := make([]string, 0)
 	key = append(key, fmt.Sprintf("%s-%s", wavmModuleRootPrefix, lookup.WavmModuleRoot.Hex()))
 	key = append(key, fmt.Sprintf("%s-%d", messageNumberPrefix, lookup.MessageHeight))
-<<<<<<< HEAD
-	for _, height := range lookup.StepHeights {
-		key = append(key, fmt.Sprintf("%s-%d", bigStepPrefix, height))
-=======
 	for challengeLevel, height := range lookup.StepHeights {
 		key = append(key, fmt.Sprintf(
 			"%s-%d-%s-%d",
@@ -231,7 +227,6 @@
 			height,
 		),
 		)
->>>>>>> 4b8676d7
 
 	}
 	key = append(key, stateRootsFileName)
