--- conflicted
+++ resolved
@@ -47,221 +47,10 @@
 	"github.com/offchainlabs/nitro/util/redisutil"
 	"github.com/offchainlabs/nitro/util/rpcclient"
 	"github.com/offchainlabs/nitro/util/signature"
+	"github.com/offchainlabs/nitro/util/stopwaiter"
 	"github.com/offchainlabs/nitro/wsbroadcastserver"
 )
 
-<<<<<<< HEAD
-func andTxSucceeded(ctx context.Context, l1Reader *headerreader.HeaderReader, tx *types.Transaction, err error) error {
-	if err != nil {
-		return fmt.Errorf("error submitting tx: %w", err)
-	}
-	_, err = l1Reader.WaitForTxApproval(tx).Await(ctx)
-	if err != nil {
-		return fmt.Errorf("error executing tx: %w", err)
-	}
-	return nil
-}
-
-func deployBridgeCreator(ctx context.Context, l1Reader *headerreader.HeaderReader, auth *bind.TransactOpts, maxDataSize *big.Int) (common.Address, error) {
-	client := l1Reader.Client()
-
-	/// deploy eth based templates
-	bridgeTemplate, tx, _, err := bridgegen.DeployBridge(auth, client)
-	err = andTxSucceeded(ctx, l1Reader, tx, err)
-	if err != nil {
-		return common.Address{}, fmt.Errorf("bridge deploy error: %w", err)
-	}
-
-	seqInboxTemplate, tx, _, err := bridgegen.DeploySequencerInbox(auth, client, maxDataSize)
-	err = andTxSucceeded(ctx, l1Reader, tx, err)
-	if err != nil {
-		return common.Address{}, fmt.Errorf("sequencer inbox deploy error: %w", err)
-	}
-
-	inboxTemplate, tx, _, err := bridgegen.DeployInbox(auth, client, maxDataSize)
-	err = andTxSucceeded(ctx, l1Reader, tx, err)
-	if err != nil {
-		return common.Address{}, fmt.Errorf("inbox deploy error: %w", err)
-	}
-
-	rollupEventBridgeTemplate, tx, _, err := rollupgen.DeployRollupEventInbox(auth, client)
-	err = andTxSucceeded(ctx, l1Reader, tx, err)
-	if err != nil {
-		return common.Address{}, fmt.Errorf("rollup event bridge deploy error: %w", err)
-	}
-
-	outboxTemplate, tx, _, err := bridgegen.DeployOutbox(auth, client)
-	err = andTxSucceeded(ctx, l1Reader, tx, err)
-	if err != nil {
-		return common.Address{}, fmt.Errorf("outbox deploy error: %w", err)
-	}
-
-	ethBasedTemplates := rollupgen.BridgeCreatorBridgeContracts{
-		Bridge:           bridgeTemplate,
-		SequencerInbox:   seqInboxTemplate,
-		Inbox:            inboxTemplate,
-		RollupEventInbox: rollupEventBridgeTemplate,
-		Outbox:           outboxTemplate,
-	}
-
-	/// deploy ERC20 based templates
-	erc20BridgeTemplate, tx, _, err := bridgegen.DeployERC20Bridge(auth, client)
-	err = andTxSucceeded(ctx, l1Reader, tx, err)
-	if err != nil {
-		return common.Address{}, fmt.Errorf("bridge deploy error: %w", err)
-	}
-
-	erc20InboxTemplate, tx, _, err := bridgegen.DeployERC20Inbox(auth, client, maxDataSize)
-	err = andTxSucceeded(ctx, l1Reader, tx, err)
-	if err != nil {
-		return common.Address{}, fmt.Errorf("inbox deploy error: %w", err)
-	}
-
-	erc20RollupEventBridgeTemplate, tx, _, err := rollupgen.DeployERC20RollupEventInbox(auth, client)
-	err = andTxSucceeded(ctx, l1Reader, tx, err)
-	if err != nil {
-		return common.Address{}, fmt.Errorf("rollup event bridge deploy error: %w", err)
-	}
-
-	erc20OutboxTemplate, tx, _, err := bridgegen.DeployERC20Outbox(auth, client)
-	err = andTxSucceeded(ctx, l1Reader, tx, err)
-	if err != nil {
-		return common.Address{}, fmt.Errorf("outbox deploy error: %w", err)
-	}
-
-	erc20BasedTemplates := rollupgen.BridgeCreatorBridgeContracts{
-		Bridge:           erc20BridgeTemplate,
-		SequencerInbox:   seqInboxTemplate,
-		Inbox:            erc20InboxTemplate,
-		RollupEventInbox: erc20RollupEventBridgeTemplate,
-		Outbox:           erc20OutboxTemplate,
-	}
-
-	bridgeCreatorAddr, tx, _, err := rollupgen.DeployBridgeCreator(auth, client, ethBasedTemplates, erc20BasedTemplates)
-	err = andTxSucceeded(ctx, l1Reader, tx, err)
-	if err != nil {
-		return common.Address{}, fmt.Errorf("bridge creator deploy error: %w", err)
-	}
-
-	return bridgeCreatorAddr, nil
-}
-
-func deployChallengeFactory(ctx context.Context, l1Reader *headerreader.HeaderReader, auth *bind.TransactOpts) (common.Address, common.Address, error) {
-	client := l1Reader.Client()
-	osp0, tx, _, err := ospgen.DeployOneStepProver0(auth, client)
-	err = andTxSucceeded(ctx, l1Reader, tx, err)
-	if err != nil {
-		return common.Address{}, common.Address{}, fmt.Errorf("osp0 deploy error: %w", err)
-	}
-
-	ospMem, _, _, err := ospgen.DeployOneStepProverMemory(auth, client)
-	err = andTxSucceeded(ctx, l1Reader, tx, err)
-	if err != nil {
-		return common.Address{}, common.Address{}, fmt.Errorf("ospMemory deploy error: %w", err)
-	}
-
-	ospMath, _, _, err := ospgen.DeployOneStepProverMath(auth, client)
-	err = andTxSucceeded(ctx, l1Reader, tx, err)
-	if err != nil {
-		return common.Address{}, common.Address{}, fmt.Errorf("ospMath deploy error: %w", err)
-	}
-
-	ospHostIo, _, _, err := ospgen.DeployOneStepProverHostIo(auth, client)
-	err = andTxSucceeded(ctx, l1Reader, tx, err)
-	if err != nil {
-		return common.Address{}, common.Address{}, fmt.Errorf("ospHostIo deploy error: %w", err)
-	}
-
-	ospEntryAddr, tx, _, err := ospgen.DeployOneStepProofEntry(auth, client, osp0, ospMem, ospMath, ospHostIo)
-	err = andTxSucceeded(ctx, l1Reader, tx, err)
-	if err != nil {
-		return common.Address{}, common.Address{}, fmt.Errorf("ospEntry deploy error: %w", err)
-	}
-
-	challengeManagerAddr, tx, _, err := challengegen.DeployChallengeManager(auth, client)
-	err = andTxSucceeded(ctx, l1Reader, tx, err)
-	if err != nil {
-		return common.Address{}, common.Address{}, fmt.Errorf("ospEntry deploy error: %w", err)
-	}
-
-	return ospEntryAddr, challengeManagerAddr, nil
-}
-
-func deployRollupCreator(ctx context.Context, l1Reader *headerreader.HeaderReader, auth *bind.TransactOpts, maxDataSize *big.Int) (*rollupgen.RollupCreator, common.Address, common.Address, common.Address, error) {
-	bridgeCreator, err := deployBridgeCreator(ctx, l1Reader, auth, maxDataSize)
-	if err != nil {
-		return nil, common.Address{}, common.Address{}, common.Address{}, fmt.Errorf("bridge creator deploy error: %w", err)
-	}
-
-	ospEntryAddr, challengeManagerAddr, err := deployChallengeFactory(ctx, l1Reader, auth)
-	if err != nil {
-		return nil, common.Address{}, common.Address{}, common.Address{}, err
-	}
-
-	rollupAdminLogic, tx, _, err := rollupgen.DeployRollupAdminLogic(auth, l1Reader.Client())
-	err = andTxSucceeded(ctx, l1Reader, tx, err)
-	if err != nil {
-		return nil, common.Address{}, common.Address{}, common.Address{}, fmt.Errorf("rollup admin logic deploy error: %w", err)
-	}
-
-	rollupUserLogic, tx, _, err := rollupgen.DeployRollupUserLogic(auth, l1Reader.Client())
-	err = andTxSucceeded(ctx, l1Reader, tx, err)
-	if err != nil {
-		return nil, common.Address{}, common.Address{}, common.Address{}, fmt.Errorf("rollup user logic deploy error: %w", err)
-	}
-
-	rollupCreatorAddress, tx, rollupCreator, err := rollupgen.DeployRollupCreator(auth, l1Reader.Client())
-	err = andTxSucceeded(ctx, l1Reader, tx, err)
-	if err != nil {
-		return nil, common.Address{}, common.Address{}, common.Address{}, fmt.Errorf("rollup creator deploy error: %w", err)
-	}
-
-	upgradeExecutor, tx, _, err := upgrade_executorgen.DeployUpgradeExecutor(auth, l1Reader.Client())
-	err = andTxSucceeded(ctx, l1Reader, tx, err)
-	if err != nil {
-		return nil, common.Address{}, common.Address{}, common.Address{}, fmt.Errorf("upgrade executor deploy error: %w", err)
-	}
-
-	validatorUtils, tx, _, err := rollupgen.DeployValidatorUtils(auth, l1Reader.Client())
-	err = andTxSucceeded(ctx, l1Reader, tx, err)
-	if err != nil {
-		return nil, common.Address{}, common.Address{}, common.Address{}, fmt.Errorf("validator utils deploy error: %w", err)
-	}
-
-	validatorWalletCreator, tx, _, err := rollupgen.DeployValidatorWalletCreator(auth, l1Reader.Client())
-	err = andTxSucceeded(ctx, l1Reader, tx, err)
-	if err != nil {
-		return nil, common.Address{}, common.Address{}, common.Address{}, fmt.Errorf("validator wallet creator deploy error: %w", err)
-	}
-
-	l2FactoriesDeployHelper, tx, _, err := rollupgen.DeployDeployHelper(auth, l1Reader.Client())
-	err = andTxSucceeded(ctx, l1Reader, tx, err)
-	if err != nil {
-		return nil, common.Address{}, common.Address{}, common.Address{}, fmt.Errorf("deploy helper creator deploy error: %w", err)
-	}
-
-	tx, err = rollupCreator.SetTemplates(
-		auth,
-		bridgeCreator,
-		ospEntryAddr,
-		challengeManagerAddr,
-		rollupAdminLogic,
-		rollupUserLogic,
-		upgradeExecutor,
-		validatorUtils,
-		validatorWalletCreator,
-		l2FactoriesDeployHelper,
-	)
-	err = andTxSucceeded(ctx, l1Reader, tx, err)
-	if err != nil {
-		return nil, common.Address{}, common.Address{}, common.Address{}, fmt.Errorf("rollup set template error: %w", err)
-	}
-
-	return rollupCreator, rollupCreatorAddress, validatorUtils, validatorWalletCreator, nil
-}
-
-=======
->>>>>>> bf01c86c
 func GenerateRollupConfig(prod bool, wasmModuleRoot common.Hash, rollupOwner common.Address, chainConfig *params.ChainConfig, serializedChainConfig []byte, loserStakeEscrow common.Address) rollupgen.Config {
 	var confirmPeriod uint64
 	if prod {
@@ -289,63 +78,6 @@
 	}
 }
 
-<<<<<<< HEAD
-func DeployOnL1(ctx context.Context, parentChainReader *headerreader.HeaderReader, deployAuth *bind.TransactOpts, batchPoster common.Address, authorizeValidators uint64, config rollupgen.Config, nativeToken common.Address, maxDataSize *big.Int) (*chaininfo.RollupAddresses, error) {
-	if config.WasmModuleRoot == (common.Hash{}) {
-		return nil, errors.New("no machine specified")
-	}
-
-	rollupCreator, _, validatorUtils, validatorWalletCreator, err := deployRollupCreator(ctx, parentChainReader, deployAuth, maxDataSize)
-	if err != nil {
-		return nil, fmt.Errorf("error deploying rollup creator: %w", err)
-	}
-
-	var validatorAddrs []common.Address
-	for i := uint64(1); i <= authorizeValidators; i++ {
-		validatorAddrs = append(validatorAddrs, crypto.CreateAddress(validatorWalletCreator, i))
-	}
-
-	deployParams := rollupgen.RollupCreatorRollupDeploymentParams{
-		Config:                    config,
-		BatchPoster:               batchPoster,
-		Validators:                validatorAddrs,
-		MaxDataSize:               maxDataSize,
-		NativeToken:               nativeToken,
-		DeployFactoriesToL2:       false,
-		MaxFeePerGasForRetryables: big.NewInt(0), // needed when utility factories are deployed
-	}
-
-	tx, err := rollupCreator.CreateRollup(
-		deployAuth,
-		deployParams,
-	)
-	if err != nil {
-		return nil, fmt.Errorf("error submitting create rollup tx: %w", err)
-	}
-	receipt, err := parentChainReader.WaitForTxApproval(tx).Await(ctx)
-	if err != nil {
-		return nil, fmt.Errorf("error executing create rollup tx: %w", err)
-	}
-	info, err := rollupCreator.ParseRollupCreated(*receipt.Logs[len(receipt.Logs)-1])
-	if err != nil {
-		return nil, fmt.Errorf("error parsing rollup created log: %w", err)
-	}
-
-	return &chaininfo.RollupAddresses{
-		Bridge:                 info.Bridge,
-		Inbox:                  info.InboxAddress,
-		SequencerInbox:         info.SequencerInbox,
-		DeployedAt:             receipt.BlockNumber.Uint64(),
-		Rollup:                 info.RollupAddress,
-		NativeToken:            nativeToken,
-		UpgradeExecutor:        info.UpgradeExecutor,
-		ValidatorUtils:         validatorUtils,
-		ValidatorWalletCreator: validatorWalletCreator,
-	}, nil
-}
-
-=======
->>>>>>> bf01c86c
 type Config struct {
 	Sequencer           bool                        `koanf:"sequencer"`
 	ParentChainReader   headerreader.Config         `koanf:"parent-chain-reader" reload:"hot"`
@@ -1223,38 +955,39 @@
 	}
 }
 
-<<<<<<< HEAD
-func (n *Node) FetchBatch(batchNum uint64) containers.PromiseInterface[[]byte] {
-	return n.InboxReader.GetSequencerMessageBytes(batchNum)
-}
-
-func (n *Node) FindInboxBatchContainingMessage(message arbutil.MessageIndex) containers.PromiseInterface[uint64] {
-	return containers.NewReadyPromise[uint64](n.InboxTracker.FindInboxBatchContainingMessage(message))
-=======
-func (n *Node) FetchBatch(ctx context.Context, batchNum uint64) ([]byte, common.Hash, error) {
-	return n.InboxReader.GetSequencerMessageBytes(ctx, batchNum)
-}
-
-func (n *Node) FindInboxBatchContainingMessage(message arbutil.MessageIndex) (uint64, bool, error) {
-	return n.InboxTracker.FindInboxBatchContainingMessage(message)
->>>>>>> bf01c86c
+func (n *Node) FetchBatch(ctx context.Context, batchNum uint64) containers.PromiseInterface[execution.FetchBatchResult] {
+	stopwaiter.LaunchPromiseThread(&n.InboxReader.StopWaiterSafe,
+		func(ctx contex.Context) (execution.FetchBatchResult, err) {
+			data, hash, err := n.InboxReader.GetSequencerMessageBytes(ctx, batchNum)
+			if err != nil {
+				return execution.FetchBatchResult{}, err
+			}
+			return execution.FetchBatchResult{
+				Data:            data,
+				ParentBlockHash: hash,
+			}, nil
+		})
+}
+
+func (n *Node) FindInboxBatchContainingMessage(message arbutil.MessageIndex) containers.PromiseInterface[*uint64] {
+	batch, found, err := n.InboxTracker.FindInboxBatchContainingMessage(message)
+	var batchPtr *uint64
+	if err == nil && found {
+		batchPtr = &batch
+	}
+	return containers.NewReadyPromise[*uint64](batchPtr, err)
 }
 
 func (n *Node) GetBatchParentChainBlock(seqNum uint64) containers.PromiseInterface[uint64] {
 	return n.InboxTracker.GetBatchParentChainBlock(seqNum)
 }
 
-<<<<<<< HEAD
-func (n *Node) SyncProgressMap() containers.PromiseInterface[map[string]interface{}] {
-	return n.SyncMonitor.SyncProgressMap()
-=======
-func (n *Node) FullSyncProgressMap() map[string]interface{} {
+func (n *Node) FullSyncProgressMap() containers.PromiseInterface[map[string]interface{}] {
 	return n.SyncMonitor.FullSyncProgressMap()
 }
 
-func (n *Node) Synced() bool {
+func (n *Node) Synced() containers.PromiseInterface[bool] {
 	return n.SyncMonitor.Synced()
->>>>>>> bf01c86c
 }
 
 func (n *Node) SyncTargetMessageCount() containers.PromiseInterface[arbutil.MessageIndex] {
