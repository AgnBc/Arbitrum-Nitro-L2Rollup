// Copyright 2021-2022, Offchain Labs, Inc.
// For license information, see https://github.com/nitro/blob/master/LICENSE

package arbnode

import (
	"context"
	"encoding/binary"
	"errors"
	"fmt"
	"math/big"
	"strings"
	"time"

	solimpl "github.com/OffchainLabs/bold/chain-abstraction/sol-implementation"
	challengemanager "github.com/OffchainLabs/bold/challenge-manager"
	flag "github.com/spf13/pflag"

	modes "github.com/OffchainLabs/bold/challenge-manager/types"
	l2stateprovider "github.com/OffchainLabs/bold/layer2-state-provider"
	"github.com/ethereum/go-ethereum/accounts/abi/bind"
	"github.com/ethereum/go-ethereum/common"
	"github.com/ethereum/go-ethereum/core/rawdb"
	"github.com/ethereum/go-ethereum/core/types"
	"github.com/ethereum/go-ethereum/ethdb"
	"github.com/ethereum/go-ethereum/log"
	"github.com/ethereum/go-ethereum/node"
	"github.com/ethereum/go-ethereum/params"
	"github.com/ethereum/go-ethereum/rpc"
	"github.com/offchainlabs/nitro/arbnode/dataposter"
	"github.com/offchainlabs/nitro/arbnode/dataposter/storage"
	"github.com/offchainlabs/nitro/arbnode/resourcemanager"
	"github.com/offchainlabs/nitro/arbos/arbostypes"
	"github.com/offchainlabs/nitro/arbstate/daprovider"
	"github.com/offchainlabs/nitro/arbutil"
	"github.com/offchainlabs/nitro/broadcastclient"
	"github.com/offchainlabs/nitro/broadcastclients"
	"github.com/offchainlabs/nitro/broadcaster"
	"github.com/offchainlabs/nitro/cmd/chaininfo"
	"github.com/offchainlabs/nitro/das"
	"github.com/offchainlabs/nitro/execution"
	"github.com/offchainlabs/nitro/execution/gethexec"
	"github.com/offchainlabs/nitro/solgen/go/bridgegen"
	"github.com/offchainlabs/nitro/solgen/go/precompilesgen"
	"github.com/offchainlabs/nitro/solgen/go/rollupgen"
	"github.com/offchainlabs/nitro/staker"
	"github.com/offchainlabs/nitro/staker/validatorwallet"
	"github.com/offchainlabs/nitro/util/contracts"
	"github.com/offchainlabs/nitro/util/headerreader"
	"github.com/offchainlabs/nitro/util/redisutil"
	"github.com/offchainlabs/nitro/util/rpcclient"
	"github.com/offchainlabs/nitro/util/signature"
	"github.com/offchainlabs/nitro/wsbroadcastserver"
)

func GenerateRollupConfig(prod bool, wasmModuleRoot common.Hash, rollupOwner common.Address, chainConfig *params.ChainConfig, serializedChainConfig []byte, loserStakeEscrow common.Address) rollupgen.Config {
	var confirmPeriod uint64
	if prod {
		confirmPeriod = 45818
	} else {
		confirmPeriod = 20
	}
	return rollupgen.Config{
		ConfirmPeriodBlocks:      confirmPeriod,
		ExtraChallengeTimeBlocks: 200,
		StakeToken:               common.Address{},
		BaseStake:                big.NewInt(params.Ether),
		WasmModuleRoot:           wasmModuleRoot,
		Owner:                    rollupOwner,
		LoserStakeEscrow:         loserStakeEscrow,
		ChainId:                  chainConfig.ChainID,
		// TODO could the ChainConfig be just []byte?
		ChainConfig: string(serializedChainConfig),
		SequencerInboxMaxTimeVariation: rollupgen.ISequencerInboxMaxTimeVariation{
			DelayBlocks:   big.NewInt(60 * 60 * 24 / 15),
			FutureBlocks:  big.NewInt(12),
			DelaySeconds:  big.NewInt(60 * 60 * 24),
			FutureSeconds: big.NewInt(60 * 60),
		},
	}
}

type Config struct {
	Sequencer           bool                        `koanf:"sequencer"`
	ParentChainReader   headerreader.Config         `koanf:"parent-chain-reader" reload:"hot"`
	InboxReader         InboxReaderConfig           `koanf:"inbox-reader" reload:"hot"`
	DelayedSequencer    DelayedSequencerConfig      `koanf:"delayed-sequencer" reload:"hot"`
	BatchPoster         BatchPosterConfig           `koanf:"batch-poster" reload:"hot"`
	MessagePruner       MessagePrunerConfig         `koanf:"message-pruner" reload:"hot"`
	BlockValidator      staker.BlockValidatorConfig `koanf:"block-validator" reload:"hot"`
	Feed                broadcastclient.FeedConfig  `koanf:"feed" reload:"hot"`
	Staker              staker.L1ValidatorConfig    `koanf:"staker" reload:"hot"`
	SeqCoordinator      SeqCoordinatorConfig        `koanf:"seq-coordinator"`
	DataAvailability    das.DataAvailabilityConfig  `koanf:"data-availability"`
	SyncMonitor         SyncMonitorConfig           `koanf:"sync-monitor"`
	Dangerous           DangerousConfig             `koanf:"dangerous"`
	TransactionStreamer TransactionStreamerConfig   `koanf:"transaction-streamer" reload:"hot"`
	Maintenance         MaintenanceConfig           `koanf:"maintenance" reload:"hot"`
	ResourceMgmt        resourcemanager.Config      `koanf:"resource-mgmt" reload:"hot"`
<<<<<<< HEAD
	Bold                staker.BoldConfig           `koanf:"bold" reload:"hot"`
=======
	// SnapSyncConfig is only used for testing purposes, these should not be configured in production.
	SnapSyncTest SnapSyncConfig
>>>>>>> c9c7052a
}

func (c *Config) Validate() error {
	if c.ParentChainReader.Enable && c.Sequencer && !c.DelayedSequencer.Enable {
		log.Warn("delayed sequencer is not enabled, despite sequencer and l1 reader being enabled")
	}
	if c.DelayedSequencer.Enable && !c.Sequencer {
		return errors.New("cannot enable delayed sequencer without enabling sequencer")
	}
	if c.InboxReader.ReadMode != "latest" {
		if c.Sequencer {
			return errors.New("cannot enable inboxreader in safe or finalized mode along with sequencer")
		}
		c.Feed.Output.Enable = false
		c.Feed.Input.URL = []string{}
	}
	if err := c.BlockValidator.Validate(); err != nil {
		return err
	}
	if err := c.Maintenance.Validate(); err != nil {
		return err
	}
	if err := c.InboxReader.Validate(); err != nil {
		return err
	}
	if err := c.BatchPoster.Validate(); err != nil {
		return err
	}
	if err := c.Feed.Validate(); err != nil {
		return err
	}
	if err := c.Staker.Validate(); err != nil {
		return err
	}
	if err := c.Bold.Validate(); err != nil {
		return err
	}
	return nil
}

func (c *Config) ValidatorRequired() bool {
	if c.BlockValidator.Enable {
		return true
	}
	if c.Staker.Enable {
		return c.Staker.ValidatorRequired()
	}
	return false
}

func ConfigAddOptions(prefix string, f *flag.FlagSet, feedInputEnable bool, feedOutputEnable bool) {
	f.Bool(prefix+".sequencer", ConfigDefault.Sequencer, "enable sequencer")
	headerreader.AddOptions(prefix+".parent-chain-reader", f)
	InboxReaderConfigAddOptions(prefix+".inbox-reader", f)
	DelayedSequencerConfigAddOptions(prefix+".delayed-sequencer", f)
	BatchPosterConfigAddOptions(prefix+".batch-poster", f)
	MessagePrunerConfigAddOptions(prefix+".message-pruner", f)
	staker.BlockValidatorConfigAddOptions(prefix+".block-validator", f)
	broadcastclient.FeedConfigAddOptions(prefix+".feed", f, feedInputEnable, feedOutputEnable)
	staker.L1ValidatorConfigAddOptions(prefix+".staker", f)
	staker.BoldConfigAddOptions(prefix+".bold", f)
	SeqCoordinatorConfigAddOptions(prefix+".seq-coordinator", f)
	das.DataAvailabilityConfigAddNodeOptions(prefix+".data-availability", f)
	SyncMonitorConfigAddOptions(prefix+".sync-monitor", f)
	DangerousConfigAddOptions(prefix+".dangerous", f)
	TransactionStreamerConfigAddOptions(prefix+".transaction-streamer", f)
	MaintenanceConfigAddOptions(prefix+".maintenance", f)
}

var ConfigDefault = Config{
	Sequencer:           false,
	ParentChainReader:   headerreader.DefaultConfig,
	InboxReader:         DefaultInboxReaderConfig,
	DelayedSequencer:    DefaultDelayedSequencerConfig,
	BatchPoster:         DefaultBatchPosterConfig,
	MessagePruner:       DefaultMessagePrunerConfig,
	BlockValidator:      staker.DefaultBlockValidatorConfig,
	Feed:                broadcastclient.FeedConfigDefault,
	Bold:                staker.DefaultBoldConfig,
	Staker:              staker.DefaultL1ValidatorConfig,
	SeqCoordinator:      DefaultSeqCoordinatorConfig,
	DataAvailability:    das.DefaultDataAvailabilityConfig,
	SyncMonitor:         DefaultSyncMonitorConfig,
	Dangerous:           DefaultDangerousConfig,
	TransactionStreamer: DefaultTransactionStreamerConfig,
	ResourceMgmt:        resourcemanager.DefaultConfig,
	Maintenance:         DefaultMaintenanceConfig,
	SnapSyncTest:        DefaultSnapSyncConfig,
}

func ConfigDefaultL1Test() *Config {
	config := ConfigDefaultL1NonSequencerTest()
	config.DelayedSequencer = TestDelayedSequencerConfig
	config.BatchPoster = TestBatchPosterConfig
	config.SeqCoordinator = TestSeqCoordinatorConfig
	config.Sequencer = true
	config.Dangerous.NoSequencerCoordinator = true

	return config
}

func ConfigDefaultL1NonSequencerTest() *Config {
	config := ConfigDefault
	config.Dangerous = TestDangerousConfig
	config.ParentChainReader = headerreader.TestConfig
	config.InboxReader = TestInboxReaderConfig
	config.DelayedSequencer.Enable = false
	config.BatchPoster.Enable = false
	config.SeqCoordinator.Enable = false
	config.BlockValidator = staker.TestBlockValidatorConfig
	config.SyncMonitor = TestSyncMonitorConfig
	config.Staker = staker.TestL1ValidatorConfig
	config.Staker.Enable = false
	config.BlockValidator.ValidationServerConfigs = []rpcclient.ClientConfig{{URL: ""}}

	return &config
}

func ConfigDefaultL2Test() *Config {
	config := ConfigDefault
	config.Dangerous = TestDangerousConfig
	config.ParentChainReader.Enable = false
	config.SeqCoordinator = TestSeqCoordinatorConfig
	config.Feed.Input.Verify.Dangerous.AcceptMissing = true
	config.Feed.Output.Signed = false
	config.SeqCoordinator.Signer.ECDSA.AcceptSequencer = false
	config.SeqCoordinator.Signer.ECDSA.Dangerous.AcceptMissing = true
	config.Staker = staker.TestL1ValidatorConfig
	config.SyncMonitor = TestSyncMonitorConfig
	config.Staker.Enable = false
	config.BlockValidator.ValidationServerConfigs = []rpcclient.ClientConfig{{URL: ""}}
	config.TransactionStreamer = DefaultTransactionStreamerConfig

	return &config
}

type DangerousConfig struct {
	NoL1Listener           bool `koanf:"no-l1-listener"`
	NoSequencerCoordinator bool `koanf:"no-sequencer-coordinator"`
	DisableBlobReader      bool `koanf:"disable-blob-reader"`
}

var DefaultDangerousConfig = DangerousConfig{
	NoL1Listener:           false,
	NoSequencerCoordinator: false,
	DisableBlobReader:      false,
}

var TestDangerousConfig = DangerousConfig{
	NoL1Listener:           false,
	NoSequencerCoordinator: false,
	DisableBlobReader:      true,
}

func DangerousConfigAddOptions(prefix string, f *flag.FlagSet) {
	f.Bool(prefix+".no-l1-listener", DefaultDangerousConfig.NoL1Listener, "DANGEROUS! disables listening to L1. To be used in test nodes only")
	f.Bool(prefix+".no-sequencer-coordinator", DefaultDangerousConfig.NoSequencerCoordinator, "DANGEROUS! allows sequencing without sequencer-coordinator")
	f.Bool(prefix+".disable-blob-reader", DefaultDangerousConfig.DisableBlobReader, "DANGEROUS! disables the EIP-4844 blob reader, which is necessary to read batches")
}

type Node struct {
	ArbDB                   ethdb.Database
	Stack                   *node.Node
	Execution               execution.FullExecutionClient
	L1Reader                *headerreader.HeaderReader
	TxStreamer              *TransactionStreamer
	DeployInfo              *chaininfo.RollupAddresses
	BlobReader              daprovider.BlobReader
	InboxReader             *InboxReader
	InboxTracker            *InboxTracker
	DelayedSequencer        *DelayedSequencer
	BatchPoster             *BatchPoster
	MessagePruner           *MessagePruner
	BlockValidator          *staker.BlockValidator
	StatelessBlockValidator *staker.StatelessBlockValidator
	Staker                  *staker.Staker
	BroadcastServer         *broadcaster.Broadcaster
	BroadcastClients        *broadcastclients.BroadcastClients
	SeqCoordinator          *SeqCoordinator
	MaintenanceRunner       *MaintenanceRunner
	DASLifecycleManager     *das.LifecycleManager
	SyncMonitor             *SyncMonitor
	configFetcher           ConfigFetcher
	ctx                     context.Context
}

type SnapSyncConfig struct {
	Enabled               bool
	PrevBatchMessageCount uint64
	PrevDelayedRead       uint64
	BatchCount            uint64
	DelayedCount          uint64
}

var DefaultSnapSyncConfig = SnapSyncConfig{
	Enabled:               false,
	PrevBatchMessageCount: 0,
	BatchCount:            0,
	DelayedCount:          0,
	PrevDelayedRead:       0,
}

type ConfigFetcher interface {
	Get() *Config
	Start(context.Context)
	StopAndWait()
	Started() bool
}

func checkArbDbSchemaVersion(arbDb ethdb.Database) error {
	var version uint64
	hasVersion, err := arbDb.Has(dbSchemaVersion)
	if err != nil {
		return err
	}
	if hasVersion {
		versionBytes, err := arbDb.Get(dbSchemaVersion)
		if err != nil {
			return err
		}
		version = binary.BigEndian.Uint64(versionBytes)
	}
	for version != currentDbSchemaVersion {
		batch := arbDb.NewBatch()
		switch version {
		case 0:
			// No database updates are necessary for database format version 0->1.
			// This version adds a new format for delayed messages in the inbox tracker,
			// but it can still read the old format for old messages.
		default:
			return fmt.Errorf("unsupported database format version %v", version)
		}

		// Increment version and flush the batch
		version++
		versionBytes := make([]uint8, 8)
		binary.BigEndian.PutUint64(versionBytes, version)
		err = batch.Put(dbSchemaVersion, versionBytes)
		if err != nil {
			return err
		}
		err = batch.Write()
		if err != nil {
			return err
		}
	}
	return nil
}

func StakerDataposter(
	ctx context.Context, db ethdb.Database, l1Reader *headerreader.HeaderReader,
	transactOpts *bind.TransactOpts, cfgFetcher ConfigFetcher, syncMonitor *SyncMonitor,
	parentChainID *big.Int,
) (*dataposter.DataPoster, error) {
	cfg := cfgFetcher.Get()
	if transactOpts == nil && cfg.Staker.DataPoster.ExternalSigner.URL == "" {
		return nil, nil
	}
	mdRetriever := func(ctx context.Context, blockNum *big.Int) ([]byte, error) {
		return nil, nil
	}
	redisC, err := redisutil.RedisClientFromURL(cfg.Staker.RedisUrl)
	if err != nil {
		return nil, fmt.Errorf("creating redis client from url: %w", err)
	}
	dpCfg := func() *dataposter.DataPosterConfig {
		return &cfg.Staker.DataPoster
	}
	var sender string
	if transactOpts != nil {
		sender = transactOpts.From.String()
	} else {
		sender = cfg.Staker.DataPoster.ExternalSigner.Address
	}
	return dataposter.NewDataPoster(ctx,
		&dataposter.DataPosterOpts{
			Database:          db,
			HeaderReader:      l1Reader,
			Auth:              transactOpts,
			RedisClient:       redisC,
			Config:            dpCfg,
			MetadataRetriever: mdRetriever,
			RedisKey:          sender + ".staker-data-poster.queue",
			ParentChainID:     parentChainID,
		})
}

func createNodeImpl(
	ctx context.Context,
	stack *node.Node,
	exec execution.FullExecutionClient,
	arbDb ethdb.Database,
	configFetcher ConfigFetcher,
	l2Config *params.ChainConfig,
	l1client arbutil.L1Interface,
	deployInfo *chaininfo.RollupAddresses,
	txOptsValidator *bind.TransactOpts,
	txOptsBatchPoster *bind.TransactOpts,
	dataSigner signature.DataSignerFunc,
	fatalErrChan chan error,
	parentChainID *big.Int,
	blobReader daprovider.BlobReader,
) (*Node, error) {
	config := configFetcher.Get()

	err := checkArbDbSchemaVersion(arbDb)
	if err != nil {
		return nil, err
	}

	l2ChainId := l2Config.ChainID.Uint64()

	syncConfigFetcher := func() *SyncMonitorConfig {
		return &configFetcher.Get().SyncMonitor
	}
	syncMonitor := NewSyncMonitor(syncConfigFetcher)

	var l1Reader *headerreader.HeaderReader
	if config.ParentChainReader.Enable {
		arbSys, _ := precompilesgen.NewArbSys(types.ArbSysAddress, l1client)
		l1Reader, err = headerreader.New(ctx, l1client, func() *headerreader.Config { return &configFetcher.Get().ParentChainReader }, arbSys)
		if err != nil {
			return nil, err
		}
	}

	var broadcastServer *broadcaster.Broadcaster
	if config.Feed.Output.Enable {
		var maybeDataSigner signature.DataSignerFunc
		if config.Feed.Output.Signed {
			if dataSigner == nil {
				return nil, errors.New("cannot sign outgoing feed")
			}
			maybeDataSigner = dataSigner
		}
		broadcastServer = broadcaster.NewBroadcaster(func() *wsbroadcastserver.BroadcasterConfig { return &configFetcher.Get().Feed.Output }, l2ChainId, fatalErrChan, maybeDataSigner)
	}

	transactionStreamerConfigFetcher := func() *TransactionStreamerConfig { return &configFetcher.Get().TransactionStreamer }
	txStreamer, err := NewTransactionStreamer(arbDb, l2Config, exec, broadcastServer, fatalErrChan, transactionStreamerConfigFetcher, &configFetcher.Get().SnapSyncTest)
	if err != nil {
		return nil, err
	}
	var coordinator *SeqCoordinator
	var bpVerifier *contracts.AddressVerifier
	if deployInfo != nil && l1client != nil {
		sequencerInboxAddr := deployInfo.SequencerInbox

		seqInboxCaller, err := bridgegen.NewSequencerInboxCaller(sequencerInboxAddr, l1client)
		if err != nil {
			return nil, err
		}
		bpVerifier = contracts.NewAddressVerifier(seqInboxCaller)
	}

	if config.SeqCoordinator.Enable {
		coordinator, err = NewSeqCoordinator(dataSigner, bpVerifier, txStreamer, exec, syncMonitor, config.SeqCoordinator)
		if err != nil {
			return nil, err
		}
	} else if config.Sequencer && !config.Dangerous.NoSequencerCoordinator {
		return nil, errors.New("sequencer must be enabled with coordinator, unless dangerous.no-sequencer-coordinator set")
	}
	dbs := []ethdb.Database{arbDb}
	maintenanceRunner, err := NewMaintenanceRunner(func() *MaintenanceConfig { return &configFetcher.Get().Maintenance }, coordinator, dbs, exec)
	if err != nil {
		return nil, err
	}

	var broadcastClients *broadcastclients.BroadcastClients
	if config.Feed.Input.Enable() {
		currentMessageCount, err := txStreamer.GetMessageCount()
		if err != nil {
			return nil, err
		}

		broadcastClients, err = broadcastclients.NewBroadcastClients(
			func() *broadcastclient.Config { return &configFetcher.Get().Feed.Input },
			l2ChainId,
			currentMessageCount,
			txStreamer,
			nil,
			fatalErrChan,
			bpVerifier,
		)
		if err != nil {
			return nil, err
		}
	}

	if !config.ParentChainReader.Enable {
		return &Node{
			ArbDB:                   arbDb,
			Stack:                   stack,
			Execution:               exec,
			L1Reader:                nil,
			TxStreamer:              txStreamer,
			DeployInfo:              nil,
			BlobReader:              blobReader,
			InboxReader:             nil,
			InboxTracker:            nil,
			DelayedSequencer:        nil,
			BatchPoster:             nil,
			MessagePruner:           nil,
			BlockValidator:          nil,
			StatelessBlockValidator: nil,
			Staker:                  nil,
			BroadcastServer:         broadcastServer,
			BroadcastClients:        broadcastClients,
			SeqCoordinator:          coordinator,
			MaintenanceRunner:       maintenanceRunner,
			DASLifecycleManager:     nil,
			SyncMonitor:             syncMonitor,
			configFetcher:           configFetcher,
			ctx:                     ctx,
		}, nil
	}

	if deployInfo == nil {
		return nil, errors.New("deployinfo is nil")
	}
	delayedBridge, err := NewDelayedBridge(l1client, deployInfo.Bridge, deployInfo.DeployedAt)
	if err != nil {
		return nil, err
	}
	sequencerInbox, err := NewSequencerInbox(l1client, deployInfo.SequencerInbox, int64(deployInfo.DeployedAt))
	if err != nil {
		return nil, err
	}

	var daWriter das.DataAvailabilityServiceWriter
	var daReader das.DataAvailabilityServiceReader
	var dasLifecycleManager *das.LifecycleManager
	if config.DataAvailability.Enable {
		if config.BatchPoster.Enable {
			daWriter, daReader, dasLifecycleManager, err = das.CreateBatchPosterDAS(ctx, &config.DataAvailability, dataSigner, l1client, deployInfo.SequencerInbox)
			if err != nil {
				return nil, err
			}
		} else {
			daReader, dasLifecycleManager, err = das.CreateDAReaderForNode(ctx, &config.DataAvailability, l1Reader, &deployInfo.SequencerInbox)
			if err != nil {
				return nil, err
			}
		}

		daReader = das.NewReaderTimeoutWrapper(daReader, config.DataAvailability.RequestTimeout)

		if config.DataAvailability.PanicOnError {
			if daWriter != nil {
				daWriter = das.NewWriterPanicWrapper(daWriter)
			}
			daReader = das.NewReaderPanicWrapper(daReader)
		}
	} else if l2Config.ArbitrumChainParams.DataAvailabilityCommittee {
		return nil, errors.New("a data availability service is required for this chain, but it was not configured")
	}

	// We support a nil txStreamer for the pruning code
	if txStreamer != nil && txStreamer.chainConfig.ArbitrumChainParams.DataAvailabilityCommittee && daReader == nil {
		return nil, errors.New("data availability service required but unconfigured")
	}
	var dapReaders []daprovider.Reader
	if daReader != nil {
		dapReaders = append(dapReaders, daprovider.NewReaderForDAS(daReader))
	}
	if blobReader != nil {
		dapReaders = append(dapReaders, daprovider.NewReaderForBlobReader(blobReader))
	}
	inboxTracker, err := NewInboxTracker(arbDb, txStreamer, dapReaders, config.SnapSyncTest)
	if err != nil {
		return nil, err
	}
	inboxReader, err := NewInboxReader(inboxTracker, l1client, l1Reader, new(big.Int).SetUint64(deployInfo.DeployedAt), delayedBridge, sequencerInbox, func() *InboxReaderConfig { return &configFetcher.Get().InboxReader })
	if err != nil {
		return nil, err
	}
	txStreamer.SetInboxReaders(inboxReader, delayedBridge)

	var statelessBlockValidator *staker.StatelessBlockValidator
	if config.BlockValidator.RedisValidationClientConfig.Enabled() || config.BlockValidator.ValidationServerConfigs[0].URL != "" {
		statelessBlockValidator, err = staker.NewStatelessBlockValidator(
			inboxReader,
			inboxTracker,
			txStreamer,
			exec,
			rawdb.NewTable(arbDb, storage.BlockValidatorPrefix),
			dapReaders,
			func() *staker.BlockValidatorConfig { return &configFetcher.Get().BlockValidator },
			stack,
		)
	} else {
		err = errors.New("no validator url specified")
	}
	if err != nil {
		if config.ValidatorRequired() || config.Staker.Enable {
			return nil, fmt.Errorf("%w: failed to init block validator", err)
		}
		log.Warn("validation not supported", "err", err)
		statelessBlockValidator = nil
	}

	var dp *dataposter.DataPoster
	if config.Bold.Enable {
		dp, err = StakerDataposter(
			ctx,
			rawdb.NewTable(arbDb, storage.StakerPrefix),
			l1Reader,
			txOptsValidator,
			configFetcher,
			syncMonitor,
			parentChainID,
		)
		if err != nil {
			return nil, err
		}
		rollupBindings, err := rollupgen.NewRollupUserLogic(deployInfo.Rollup, l1client)
		if err != nil {
			return nil, fmt.Errorf("could not create rollup bindings: %w", err)
		}
		chalManager, err := rollupBindings.ChallengeManager(&bind.CallOpts{})
		if err != nil {
			return nil, fmt.Errorf("could not get challenge manager: %w", err)
		}
		assertionChain, err := solimpl.NewAssertionChain(ctx, deployInfo.Rollup, chalManager, txOptsValidator, l1client, solimpl.NewDataPosterTransactor(dp))
		if err != nil {
			return nil, fmt.Errorf("could not create assertion chain: %w", err)
		}
		blockChallengeLeafHeight := l2stateprovider.Height(config.Bold.BlockChallengeLeafHeight)
		bigStepHeight := l2stateprovider.Height(config.Bold.BigStepLeafHeight)
		smallStepHeight := l2stateprovider.Height(config.Bold.SmallStepLeafHeight)
		stateManager, err := staker.NewStateManager(
			statelessBlockValidator,
			config.Bold.MachineLeavesCachePath,
			[]l2stateprovider.Height{
				blockChallengeLeafHeight,
				bigStepHeight,
				smallStepHeight,
			},
			config.Bold.ValidatorName,
		)
		if err != nil {
			return nil, fmt.Errorf("could not create state manager: %w", err)
		}
		providerHeights := []l2stateprovider.Height{blockChallengeLeafHeight}
		for i := uint64(0); i < config.Bold.NumBigSteps; i++ {
			providerHeights = append(providerHeights, bigStepHeight)
		}
		providerHeights = append(providerHeights, smallStepHeight)
		provider := l2stateprovider.NewHistoryCommitmentProvider(
			stateManager,
			stateManager,
			stateManager,
			providerHeights,
			stateManager,
			nil,
		)
		postingInterval := time.Second * time.Duration(config.Bold.AssertionPostingIntervalSeconds)
		scanningInteval := time.Second * time.Duration(config.Bold.AssertionScanningIntervalSeconds)
		confirmingInterval := time.Second * time.Duration(config.Bold.AssertionConfirmingIntervalSeconds)
		opts := []challengemanager.Opt{
			challengemanager.WithName(config.Bold.ValidatorName),
			challengemanager.WithMode(modes.MakeMode), // TODO: Customize.
			challengemanager.WithAssertionPostingInterval(postingInterval),
			challengemanager.WithAssertionScanningInterval(scanningInteval),
			challengemanager.WithAssertionConfirmingInterval(confirmingInterval),
			challengemanager.WithAddress(txOptsValidator.From),
		}
		if config.Bold.API {
			opts = append(opts, challengemanager.WithAPIEnabled(fmt.Sprintf("%s:%d", config.Bold.APIHost, config.Bold.APIPort), config.Bold.APIDBPath))
		}
		manager, err := challengemanager.New(
			ctx,
			assertionChain,
			provider,
			assertionChain.RollupAddress(),
			opts...,
		)
		if err != nil {
			return nil, fmt.Errorf("could not create challenge manager: %w", err)
		}
		provider.UpdateAPIDatabase(manager.Database())
		go manager.Start(ctx)
	}

	var blockValidator *staker.BlockValidator
	if config.ValidatorRequired() {
		blockValidator, err = staker.NewBlockValidator(
			statelessBlockValidator,
			inboxTracker,
			txStreamer,
			func() *staker.BlockValidatorConfig { return &configFetcher.Get().BlockValidator },
			fatalErrChan,
		)
		if err != nil {
			return nil, err
		}
	}

	var stakerObj *staker.Staker
	var messagePruner *MessagePruner

	if config.Staker.Enable {
		if dp == nil {
			dp, err = StakerDataposter(
				ctx,
				rawdb.NewTable(arbDb, storage.StakerPrefix),
				l1Reader,
				txOptsValidator,
				configFetcher,
				syncMonitor,
				parentChainID,
			)
			if err != nil {
				return nil, err
			}
		}
		getExtraGas := func() uint64 { return configFetcher.Get().Staker.ExtraGas }
		// TODO: factor this out into separate helper, and split rest of node
		// creation into multiple helpers.
		var wallet staker.ValidatorWalletInterface = validatorwallet.NewNoOp(l1client, deployInfo.Rollup)
		if !strings.EqualFold(config.Staker.Strategy, "watchtower") {
			if config.Staker.UseSmartContractWallet || (txOptsValidator == nil && config.Staker.DataPoster.ExternalSigner.URL == "") {
				var existingWalletAddress *common.Address
				if len(config.Staker.ContractWalletAddress) > 0 {
					if !common.IsHexAddress(config.Staker.ContractWalletAddress) {
						log.Error("invalid validator smart contract wallet", "addr", config.Staker.ContractWalletAddress)
						return nil, errors.New("invalid validator smart contract wallet address")
					}
					tmpAddress := common.HexToAddress(config.Staker.ContractWalletAddress)
					existingWalletAddress = &tmpAddress
				}
				wallet, err = validatorwallet.NewContract(dp, existingWalletAddress, deployInfo.ValidatorWalletCreator, deployInfo.Rollup, l1Reader, txOptsValidator, int64(deployInfo.DeployedAt), func(common.Address) {}, getExtraGas)
				if err != nil {
					return nil, err
				}
			} else {
				if len(config.Staker.ContractWalletAddress) > 0 {
					return nil, errors.New("validator contract wallet specified but flag to use a smart contract wallet was not specified")
				}
				wallet, err = validatorwallet.NewEOA(dp, deployInfo.Rollup, l1client, getExtraGas)
				if err != nil {
					return nil, err
				}
			}
		}

		var confirmedNotifiers []staker.LatestConfirmedNotifier
		if config.MessagePruner.Enable {
			messagePruner = NewMessagePruner(txStreamer, inboxTracker, func() *MessagePrunerConfig { return &configFetcher.Get().MessagePruner })
			confirmedNotifiers = append(confirmedNotifiers, messagePruner)
		}

		stakerObj, err = staker.NewStaker(l1Reader, wallet, bind.CallOpts{}, config.Staker, blockValidator, statelessBlockValidator, nil, confirmedNotifiers, deployInfo.ValidatorUtils, deployInfo.Bridge, fatalErrChan)
		if err != nil {
			return nil, err
		}
		if err := wallet.Initialize(ctx); err != nil {
			return nil, err
		}
		var validatorAddr string
		if txOptsValidator != nil {
			validatorAddr = txOptsValidator.From.String()
		} else {
			validatorAddr = config.Staker.DataPoster.ExternalSigner.Address
		}
		whitelisted, err := stakerObj.IsWhitelisted(ctx)
		if err != nil {
			return nil, err
		}
		log.Info("running as validator", "txSender", validatorAddr, "actingAsWallet", wallet.Address(), "whitelisted", whitelisted, "strategy", config.Staker.Strategy)
	}

	var batchPoster *BatchPoster
	var delayedSequencer *DelayedSequencer
	if config.BatchPoster.Enable {
		if txOptsBatchPoster == nil && config.BatchPoster.DataPoster.ExternalSigner.URL == "" {
			return nil, errors.New("batchposter, but no TxOpts")
		}
		var dapWriter daprovider.Writer
		if daWriter != nil {
			dapWriter = daprovider.NewWriterForDAS(daWriter)
		}
		batchPoster, err = NewBatchPoster(ctx, &BatchPosterOpts{
			DataPosterDB:  rawdb.NewTable(arbDb, storage.BatchPosterPrefix),
			L1Reader:      l1Reader,
			Inbox:         inboxTracker,
			Streamer:      txStreamer,
			VersionGetter: exec,
			SyncMonitor:   syncMonitor,
			Config:        func() *BatchPosterConfig { return &configFetcher.Get().BatchPoster },
			DeployInfo:    deployInfo,
			TransactOpts:  txOptsBatchPoster,
			DAPWriter:     dapWriter,
			ParentChainID: parentChainID,
		})
		if err != nil {
			return nil, err
		}
	}

	// always create DelayedSequencer, it won't do anything if it is disabled
	delayedSequencer, err = NewDelayedSequencer(l1Reader, inboxReader, exec, coordinator, func() *DelayedSequencerConfig { return &configFetcher.Get().DelayedSequencer })
	if err != nil {
		return nil, err
	}

	return &Node{
		ArbDB:                   arbDb,
		Stack:                   stack,
		Execution:               exec,
		L1Reader:                l1Reader,
		TxStreamer:              txStreamer,
		DeployInfo:              deployInfo,
		BlobReader:              blobReader,
		InboxReader:             inboxReader,
		InboxTracker:            inboxTracker,
		DelayedSequencer:        delayedSequencer,
		BatchPoster:             batchPoster,
		MessagePruner:           messagePruner,
		BlockValidator:          blockValidator,
		StatelessBlockValidator: statelessBlockValidator,
		Staker:                  stakerObj,
		BroadcastServer:         broadcastServer,
		BroadcastClients:        broadcastClients,
		SeqCoordinator:          coordinator,
		MaintenanceRunner:       maintenanceRunner,
		DASLifecycleManager:     dasLifecycleManager,
		SyncMonitor:             syncMonitor,
		configFetcher:           configFetcher,
		ctx:                     ctx,
	}, nil
}

func (n *Node) OnConfigReload(_ *Config, _ *Config) error {
	// TODO
	return nil
}

func CreateNode(
	ctx context.Context,
	stack *node.Node,
	exec execution.FullExecutionClient,
	arbDb ethdb.Database,
	configFetcher ConfigFetcher,
	l2Config *params.ChainConfig,
	l1client arbutil.L1Interface,
	deployInfo *chaininfo.RollupAddresses,
	txOptsValidator *bind.TransactOpts,
	txOptsBatchPoster *bind.TransactOpts,
	dataSigner signature.DataSignerFunc,
	fatalErrChan chan error,
	parentChainID *big.Int,
	blobReader daprovider.BlobReader,
) (*Node, error) {
	currentNode, err := createNodeImpl(ctx, stack, exec, arbDb, configFetcher, l2Config, l1client, deployInfo, txOptsValidator, txOptsBatchPoster, dataSigner, fatalErrChan, parentChainID, blobReader)
	if err != nil {
		return nil, err
	}
	var apis []rpc.API
	if currentNode.BlockValidator != nil {
		apis = append(apis, rpc.API{
			Namespace: "arb",
			Version:   "1.0",
			Service:   &BlockValidatorAPI{val: currentNode.BlockValidator},
			Public:    false,
		})
	}
	if currentNode.StatelessBlockValidator != nil {
		apis = append(apis, rpc.API{
			Namespace: "arbvalidator",
			Version:   "1.0",
			Service: &BlockValidatorDebugAPI{
				val: currentNode.StatelessBlockValidator,
			},
			Public: false,
		})
	}

	stack.RegisterAPIs(apis)

	return currentNode, nil
}

func (n *Node) CacheL1PriceDataOfMsg(pos arbutil.MessageIndex, callDataUnits uint64, l1GasCharged uint64) {
	n.TxStreamer.CacheL1PriceDataOfMsg(pos, callDataUnits, l1GasCharged)
}

func (n *Node) BacklogL1GasCharged() uint64 {
	return n.TxStreamer.BacklogL1GasCharged()
}
func (n *Node) BacklogCallDataUnits() uint64 {
	return n.TxStreamer.BacklogCallDataUnits()
}

func (n *Node) Start(ctx context.Context) error {
	execClient, ok := n.Execution.(*gethexec.ExecutionNode)
	if !ok {
		execClient = nil
	}
	if execClient != nil {
		err := execClient.Initialize(ctx)
		if err != nil {
			return fmt.Errorf("error initializing exec client: %w", err)
		}
	}
	n.SyncMonitor.Initialize(n.InboxReader, n.TxStreamer, n.SeqCoordinator)
	err := n.Stack.Start()
	if err != nil {
		return fmt.Errorf("error starting geth stack: %w", err)
	}
	if execClient != nil {
		execClient.SetConsensusClient(n)
	}
	err = n.Execution.Start(ctx)
	if err != nil {
		return fmt.Errorf("error starting exec client: %w", err)
	}
	if n.BlobReader != nil {
		err = n.BlobReader.Initialize(ctx)
		if err != nil {
			return fmt.Errorf("error initializing blob reader: %w", err)
		}
	}
	if n.InboxTracker != nil {
		err = n.InboxTracker.Initialize()
		if err != nil {
			return fmt.Errorf("error initializing inbox tracker: %w", err)
		}
	}
	if n.BroadcastServer != nil {
		err = n.BroadcastServer.Initialize()
		if err != nil {
			return fmt.Errorf("error initializing feed broadcast server: %w", err)
		}
	}
	if n.InboxTracker != nil && n.BroadcastServer != nil {
		// Even if the sequencer coordinator will populate this backlog,
		// we want to make sure it's populated before any clients connect.
		err = n.InboxTracker.PopulateFeedBacklog(n.BroadcastServer)
		if err != nil {
			return fmt.Errorf("error populating feed backlog on startup: %w", err)
		}
	}
	err = n.TxStreamer.Start(ctx)
	if err != nil {
		return fmt.Errorf("error starting transaction streamer: %w", err)
	}
	if n.InboxReader != nil {
		err = n.InboxReader.Start(ctx)
		if err != nil {
			return fmt.Errorf("error starting inbox reader: %w", err)
		}
	}
	// must init broadcast server before trying to sequence anything
	if n.BroadcastServer != nil {
		err = n.BroadcastServer.Start(ctx)
		if err != nil {
			return fmt.Errorf("error starting feed broadcast server: %w", err)
		}
	}
	if n.SeqCoordinator != nil {
		n.SeqCoordinator.Start(ctx)
	} else {
		n.Execution.Activate()
	}
	if n.MaintenanceRunner != nil {
		n.MaintenanceRunner.Start(ctx)
	}
	if n.DelayedSequencer != nil {
		n.DelayedSequencer.Start(ctx)
	}
	if n.BatchPoster != nil {
		n.BatchPoster.Start(ctx)
	}
	if n.MessagePruner != nil {
		n.MessagePruner.Start(ctx)
	}
	if n.Staker != nil {
		err = n.Staker.Initialize(ctx)
		if err != nil {
			return fmt.Errorf("error initializing staker: %w", err)
		}
	}
	if n.StatelessBlockValidator != nil {
		err = n.StatelessBlockValidator.Start(ctx)
		if err != nil {
			if n.configFetcher.Get().ValidatorRequired() {
				return fmt.Errorf("error initializing stateless block validator: %w", err)
			}
			log.Info("validation not set up", "err", err)
			n.StatelessBlockValidator = nil
			n.BlockValidator = nil
		}
	}
	if n.BlockValidator != nil {
		err = n.BlockValidator.Initialize(ctx)
		if err != nil {
			return fmt.Errorf("error initializing block validator: %w", err)
		}
		err = n.BlockValidator.Start(ctx)
		if err != nil {
			return fmt.Errorf("error starting block validator: %w", err)
		}
	}
	if n.Staker != nil {
		n.Staker.Start(ctx)
	}
	if n.L1Reader != nil {
		n.L1Reader.Start(ctx)
	}
	if n.BroadcastClients != nil {
		go func() {
			if n.InboxReader != nil {
				select {
				case <-n.InboxReader.CaughtUp():
				case <-ctx.Done():
					return
				}
			}
			n.BroadcastClients.Start(ctx)
		}()
	}
	if n.configFetcher != nil {
		n.configFetcher.Start(ctx)
	}
	n.SyncMonitor.Start(ctx)
	return nil
}

func (n *Node) StopAndWait() {
	if n.MaintenanceRunner != nil && n.MaintenanceRunner.Started() {
		n.MaintenanceRunner.StopAndWait()
	}
	if n.configFetcher != nil && n.configFetcher.Started() {
		n.configFetcher.StopAndWait()
	}
	if n.SeqCoordinator != nil && n.SeqCoordinator.Started() {
		// Releases the chosen sequencer lockout,
		// and stops the background thread but not the redis client.
		n.SeqCoordinator.PrepareForShutdown()
	}
	n.Stack.StopRPC() // does nothing if not running
	if n.DelayedSequencer != nil && n.DelayedSequencer.Started() {
		n.DelayedSequencer.StopAndWait()
	}
	if n.BatchPoster != nil && n.BatchPoster.Started() {
		n.BatchPoster.StopAndWait()
	}
	if n.MessagePruner != nil && n.MessagePruner.Started() {
		n.MessagePruner.StopAndWait()
	}
	if n.BroadcastServer != nil && n.BroadcastServer.Started() {
		n.BroadcastServer.StopAndWait()
	}
	if n.BroadcastClients != nil {
		n.BroadcastClients.StopAndWait()
	}
	if n.BlockValidator != nil && n.BlockValidator.Started() {
		n.BlockValidator.StopAndWait()
	}
	if n.Staker != nil {
		n.Staker.StopAndWait()
	}
	if n.StatelessBlockValidator != nil {
		n.StatelessBlockValidator.Stop()
	}
	if n.InboxReader != nil && n.InboxReader.Started() {
		n.InboxReader.StopAndWait()
	}
	if n.L1Reader != nil && n.L1Reader.Started() {
		n.L1Reader.StopAndWait()
	}
	if n.TxStreamer.Started() {
		n.TxStreamer.StopAndWait()
	}
	if n.SeqCoordinator != nil && n.SeqCoordinator.Started() {
		// Just stops the redis client (most other stuff was stopped earlier)
		n.SeqCoordinator.StopAndWait()
	}
	n.SyncMonitor.StopAndWait()
	if n.DASLifecycleManager != nil {
		n.DASLifecycleManager.StopAndWaitUntil(2 * time.Second)
	}
	if n.Execution != nil {
		n.Execution.StopAndWait()
	}
	if err := n.Stack.Close(); err != nil {
		log.Error("error on stack close", "err", err)
	}
}

func (n *Node) FetchBatch(ctx context.Context, batchNum uint64) ([]byte, common.Hash, error) {
	return n.InboxReader.GetSequencerMessageBytes(ctx, batchNum)
}

func (n *Node) FindInboxBatchContainingMessage(message arbutil.MessageIndex) (uint64, bool, error) {
	return n.InboxTracker.FindInboxBatchContainingMessage(message)
}

func (n *Node) GetBatchParentChainBlock(seqNum uint64) (uint64, error) {
	return n.InboxTracker.GetBatchParentChainBlock(seqNum)
}

func (n *Node) FullSyncProgressMap() map[string]interface{} {
	return n.SyncMonitor.FullSyncProgressMap()
}

func (n *Node) Synced() bool {
	return n.SyncMonitor.Synced()
}

func (n *Node) SyncTargetMessageCount() arbutil.MessageIndex {
	return n.SyncMonitor.SyncTargetMessageCount()
}

// TODO: switch from pulling to pushing safe/finalized
func (n *Node) GetSafeMsgCount(ctx context.Context) (arbutil.MessageIndex, error) {
	return n.InboxReader.GetSafeMsgCount(ctx)
}

func (n *Node) GetFinalizedMsgCount(ctx context.Context) (arbutil.MessageIndex, error) {
	return n.InboxReader.GetFinalizedMsgCount(ctx)
}

func (n *Node) WriteMessageFromSequencer(pos arbutil.MessageIndex, msgWithMeta arbostypes.MessageWithMetadata, msgResult execution.MessageResult) error {
	return n.TxStreamer.WriteMessageFromSequencer(pos, msgWithMeta, msgResult)
}

func (n *Node) ExpectChosenSequencer() error {
	return n.TxStreamer.ExpectChosenSequencer()
}

func (n *Node) ValidatedMessageCount() (arbutil.MessageIndex, error) {
	if n.BlockValidator == nil {
		return 0, errors.New("validator not set up")
	}
	return n.BlockValidator.GetValidated(), nil
}<|MERGE_RESOLUTION|>--- conflicted
+++ resolved
@@ -97,12 +97,9 @@
 	TransactionStreamer TransactionStreamerConfig   `koanf:"transaction-streamer" reload:"hot"`
 	Maintenance         MaintenanceConfig           `koanf:"maintenance" reload:"hot"`
 	ResourceMgmt        resourcemanager.Config      `koanf:"resource-mgmt" reload:"hot"`
-<<<<<<< HEAD
 	Bold                staker.BoldConfig           `koanf:"bold" reload:"hot"`
-=======
 	// SnapSyncConfig is only used for testing purposes, these should not be configured in production.
 	SnapSyncTest SnapSyncConfig
->>>>>>> c9c7052a
 }
 
 func (c *Config) Validate() error {
