--- conflicted
+++ resolved
@@ -12,12 +12,8 @@
 	"strings"
 	"time"
 
-	solimpl "github.com/OffchainLabs/bold/chain-abstraction/sol-implementation"
-	challengemanager "github.com/OffchainLabs/bold/challenge-manager"
 	flag "github.com/spf13/pflag"
 
-	modes "github.com/OffchainLabs/bold/challenge-manager/types"
-	l2stateprovider "github.com/OffchainLabs/bold/layer2-state-provider"
 	"github.com/ethereum/go-ethereum/accounts/abi/bind"
 	"github.com/ethereum/go-ethereum/common"
 	"github.com/ethereum/go-ethereum/core/rawdb"
@@ -97,12 +93,8 @@
 	TransactionStreamer TransactionStreamerConfig   `koanf:"transaction-streamer" reload:"hot"`
 	Maintenance         MaintenanceConfig           `koanf:"maintenance" reload:"hot"`
 	ResourceMgmt        resourcemanager.Config      `koanf:"resource-mgmt" reload:"hot"`
-<<<<<<< HEAD
-	Bold                staker.BoldConfig           `koanf:"bold" reload:"hot"`
-=======
 	// SnapSyncConfig is only used for testing purposes, these should not be configured in production.
 	SnapSyncTest SnapSyncConfig
->>>>>>> 5589f2b3
 }
 
 func (c *Config) Validate() error {
@@ -135,9 +127,6 @@
 		return err
 	}
 	if err := c.Staker.Validate(); err != nil {
-		return err
-	}
-	if err := c.Bold.Validate(); err != nil {
 		return err
 	}
 	return nil
@@ -163,7 +152,6 @@
 	staker.BlockValidatorConfigAddOptions(prefix+".block-validator", f)
 	broadcastclient.FeedConfigAddOptions(prefix+".feed", f, feedInputEnable, feedOutputEnable)
 	staker.L1ValidatorConfigAddOptions(prefix+".staker", f)
-	staker.BoldConfigAddOptions(prefix+".bold", f)
 	SeqCoordinatorConfigAddOptions(prefix+".seq-coordinator", f)
 	das.DataAvailabilityConfigAddNodeOptions(prefix+".data-availability", f)
 	SyncMonitorConfigAddOptions(prefix+".sync-monitor", f)
@@ -181,7 +169,6 @@
 	MessagePruner:       DefaultMessagePrunerConfig,
 	BlockValidator:      staker.DefaultBlockValidatorConfig,
 	Feed:                broadcastclient.FeedConfigDefault,
-	Bold:                staker.DefaultBoldConfig,
 	Staker:              staker.DefaultL1ValidatorConfig,
 	SeqCoordinator:      DefaultSeqCoordinatorConfig,
 	DataAvailability:    das.DefaultDataAvailabilityConfig,
@@ -606,91 +593,6 @@
 		statelessBlockValidator = nil
 	}
 
-	var dp *dataposter.DataPoster
-	if config.Bold.Enable {
-		dp, err = StakerDataposter(
-			ctx,
-			rawdb.NewTable(arbDb, storage.StakerPrefix),
-			l1Reader,
-			txOptsValidator,
-			configFetcher,
-			syncMonitor,
-			parentChainID,
-		)
-		if err != nil {
-			return nil, err
-		}
-		rollupBindings, err := rollupgen.NewRollupUserLogic(deployInfo.Rollup, l1client)
-		if err != nil {
-			return nil, fmt.Errorf("could not create rollup bindings: %w", err)
-		}
-		chalManager, err := rollupBindings.ChallengeManager(&bind.CallOpts{})
-		if err != nil {
-			return nil, fmt.Errorf("could not get challenge manager: %w", err)
-		}
-		assertionChain, err := solimpl.NewAssertionChain(ctx, deployInfo.Rollup, chalManager, txOptsValidator, l1client, solimpl.NewDataPosterTransactor(dp))
-		if err != nil {
-			return nil, fmt.Errorf("could not create assertion chain: %w", err)
-		}
-		blockChallengeLeafHeight := l2stateprovider.Height(config.Bold.BlockChallengeLeafHeight)
-		bigStepHeight := l2stateprovider.Height(config.Bold.BigStepLeafHeight)
-		smallStepHeight := l2stateprovider.Height(config.Bold.SmallStepLeafHeight)
-		stateManager, err := staker.NewStateManager(
-			statelessBlockValidator,
-			config.Bold.MachineLeavesCachePath,
-			[]l2stateprovider.Height{
-				blockChallengeLeafHeight,
-				bigStepHeight,
-				smallStepHeight,
-			},
-			config.Bold.ValidatorName,
-		)
-		if err != nil {
-			return nil, fmt.Errorf("could not create state manager: %w", err)
-		}
-		providerHeights := []l2stateprovider.Height{blockChallengeLeafHeight}
-		for i := uint64(0); i < config.Bold.NumBigSteps; i++ {
-			providerHeights = append(providerHeights, bigStepHeight)
-		}
-		providerHeights = append(providerHeights, smallStepHeight)
-		provider := l2stateprovider.NewHistoryCommitmentProvider(
-			stateManager,
-			stateManager,
-			stateManager,
-			providerHeights,
-			stateManager,
-			nil,
-		)
-		postingInterval := time.Second * time.Duration(config.Bold.AssertionPostingIntervalSeconds)
-		scanningInteval := time.Second * time.Duration(config.Bold.AssertionScanningIntervalSeconds)
-		confirmingInterval := time.Second * time.Duration(config.Bold.AssertionConfirmingIntervalSeconds)
-		edgeWakeInterval := time.Second * time.Duration(config.Bold.EdgeTrackerWakeIntervalSeconds)
-		opts := []challengemanager.Opt{
-			challengemanager.WithName(config.Bold.ValidatorName),
-			challengemanager.WithMode(modes.MakeMode), // TODO: Customize.
-			challengemanager.WithAssertionPostingInterval(postingInterval),
-			challengemanager.WithAssertionScanningInterval(scanningInteval),
-			challengemanager.WithAssertionConfirmingInterval(confirmingInterval),
-			challengemanager.WithEdgeTrackerWakeInterval(edgeWakeInterval),
-			challengemanager.WithAddress(txOptsValidator.From),
-		}
-		if config.Bold.API {
-			opts = append(opts, challengemanager.WithAPIEnabled(fmt.Sprintf("%s:%d", config.Bold.APIHost, config.Bold.APIPort), config.Bold.APIDBPath))
-		}
-		manager, err := challengemanager.New(
-			ctx,
-			assertionChain,
-			provider,
-			assertionChain.RollupAddress(),
-			opts...,
-		)
-		if err != nil {
-			return nil, fmt.Errorf("could not create challenge manager: %w", err)
-		}
-		provider.UpdateAPIDatabase(manager.Database())
-		go manager.Start(ctx)
-	}
-
 	var blockValidator *staker.BlockValidator
 	if config.ValidatorRequired() {
 		blockValidator, err = staker.NewBlockValidator(
@@ -710,19 +612,17 @@
 	var stakerAddr common.Address
 
 	if config.Staker.Enable {
-		if dp == nil {
-			dp, err = StakerDataposter(
-				ctx,
-				rawdb.NewTable(arbDb, storage.StakerPrefix),
-				l1Reader,
-				txOptsValidator,
-				configFetcher,
-				syncMonitor,
-				parentChainID,
-			)
-			if err != nil {
-				return nil, err
-			}
+		dp, err := StakerDataposter(
+			ctx,
+			rawdb.NewTable(arbDb, storage.StakerPrefix),
+			l1Reader,
+			txOptsValidator,
+			configFetcher,
+			syncMonitor,
+			parentChainID,
+		)
+		if err != nil {
+			return nil, err
 		}
 		getExtraGas := func() uint64 { return configFetcher.Get().Staker.ExtraGas }
 		// TODO: factor this out into separate helper, and split rest of node
@@ -760,11 +660,7 @@
 			confirmedNotifiers = append(confirmedNotifiers, messagePruner)
 		}
 
-<<<<<<< HEAD
-		stakerObj, err = staker.NewStaker(l1Reader, wallet, bind.CallOpts{}, config.Staker, blockValidator, statelessBlockValidator, nil, confirmedNotifiers, deployInfo.ValidatorUtils, deployInfo.Bridge, fatalErrChan)
-=======
 		stakerObj, err = staker.NewMultiProtocolStaker(l1Reader, wallet, bind.CallOpts{}, config.Staker, blockValidator, statelessBlockValidator, nil, confirmedNotifiers, deployInfo.ValidatorUtils, deployInfo.Bridge, fatalErrChan)
->>>>>>> 5589f2b3
 		if err != nil {
 			return nil, err
 		}
