// Copyright 2021-2023, Offchain Labs, Inc.
// For license information, see https://github.com/nitro/blob/master/LICENSE

// Package dataposter implements generic functionality to post transactions.
package dataposter

import (
	"bytes"
	"context"
	"crypto/tls"
	"crypto/x509"
	"errors"
	"fmt"
	"math"
	"math/big"
	"net/http"
	"os"
	"strings"
	"sync"
	"time"

	"github.com/Knetic/govaluate"
	"github.com/ethereum/go-ethereum/accounts/abi/bind"
	"github.com/ethereum/go-ethereum/common"
	"github.com/ethereum/go-ethereum/common/hexutil"
	"github.com/ethereum/go-ethereum/consensus/misc/eip4844"
	"github.com/ethereum/go-ethereum/core/types"
	"github.com/ethereum/go-ethereum/crypto/kzg4844"
	"github.com/ethereum/go-ethereum/ethdb"
	"github.com/ethereum/go-ethereum/log"
	"github.com/ethereum/go-ethereum/params"
	"github.com/ethereum/go-ethereum/rlp"
	"github.com/ethereum/go-ethereum/rpc"
	"github.com/ethereum/go-ethereum/signer/core/apitypes"
	"github.com/go-redis/redis/v8"
	"github.com/holiman/uint256"
<<<<<<< HEAD
	"github.com/offchainlabs/nitro/arbnode/dataposter/externalsigner"
=======
	"github.com/offchainlabs/nitro/arbnode/dataposter/dbstorage"
	"github.com/offchainlabs/nitro/arbnode/dataposter/noop"
>>>>>>> 5589f2b3
	"github.com/offchainlabs/nitro/arbnode/dataposter/slice"
	"github.com/offchainlabs/nitro/arbnode/dataposter/storage"
	"github.com/offchainlabs/nitro/arbutil"
	"github.com/offchainlabs/nitro/util/arbmath"
	"github.com/offchainlabs/nitro/util/blobs"
	"github.com/offchainlabs/nitro/util/headerreader"
	"github.com/offchainlabs/nitro/util/rpcclient"
	"github.com/offchainlabs/nitro/util/signature"
	"github.com/offchainlabs/nitro/util/stopwaiter"
	"github.com/spf13/pflag"
)

// Dataposter implements functionality to post transactions on the chain. It
// is initialized with specified sender/signer and keeps nonce of that address
// as it posts transactions.
// Transactions are also saved in the queue when it's being sent, and when
// persistent storage is used for the queue, after restarting the node
// dataposter will pick up where it left.
// DataPoster must be RLP serializable and deserializable
type DataPoster struct {
	stopwaiter.StopWaiter
	headerReader           *headerreader.HeaderReader
	client                 arbutil.L1Interface
	auth                   *bind.TransactOpts
	signer                 signerFn
	config                 ConfigFetcher
	usingNoOpStorage       bool
	replacementTimes       []time.Duration
	blobTxReplacementTimes []time.Duration
	metadataRetriever      func(ctx context.Context, blockNum *big.Int) ([]byte, error)
	extraBacklog           func() uint64
	parentChainID          *big.Int
	parentChainID256       *uint256.Int

	// These fields are protected by the mutex.
	// TODO: factor out these fields into separate structure, since now one
	// needs to make sure call sites of methods that change these values hold
	// the lock (currently ensured by having comments like:
	// "the mutex must be held by the caller" above the function).
	mutex      sync.Mutex
	lastBlock  *big.Int
	balance    *big.Int
	nonce      uint64
	queue      QueueStorage
	errorCount map[uint64]int // number of consecutive intermittent errors rbf-ing or sending, per nonce

	maxFeeCapExpression *govaluate.EvaluableExpression
}

// signerFn is a signer function callback when a contract requires a method to
// sign the transaction before submission.
// This can be local or external, hence the context parameter.
type signerFn func(context.Context, common.Address, *types.Transaction) (*types.Transaction, error)

func parseReplacementTimes(val string) ([]time.Duration, error) {
	var res []time.Duration
	var lastReplacementTime time.Duration
	for _, s := range strings.Split(val, ",") {
		t, err := time.ParseDuration(s)
		if err != nil {
			return nil, fmt.Errorf("parsing durations: %w", err)
		}
		if t <= lastReplacementTime {
			return nil, errors.New("replacement times must be increasing")
		}
		res = append(res, t)
		lastReplacementTime = t
	}
	if len(res) == 0 {
		log.Warn("Disabling replace-by-fee for data poster")
	}
	// To avoid special casing "don't replace again", replace in 10 years.
	return append(res, time.Hour*24*365*10), nil
}

type DataPosterOpts struct {
	Database          ethdb.Database
	HeaderReader      *headerreader.HeaderReader
	Auth              *bind.TransactOpts
	RedisClient       redis.UniversalClient
	Config            ConfigFetcher
	MetadataRetriever func(ctx context.Context, blockNum *big.Int) ([]byte, error)
	ExtraBacklog      func() uint64
	RedisKey          string // Redis storage key
	ParentChainID     *big.Int
}

func NewDataPoster(ctx context.Context, opts *DataPosterOpts) (*DataPoster, error) {
	cfg := opts.Config()
	replacementTimes, err := parseReplacementTimes(cfg.ReplacementTimes)
	if err != nil {
		return nil, err
	}
	blobTxReplacementTimes, err := parseReplacementTimes(cfg.BlobTxReplacementTimes)
	if err != nil {
		return nil, err
	}
	useNoOpStorage := cfg.UseNoOpStorage
	if opts.HeaderReader.IsParentChainArbitrum() && !cfg.UseNoOpStorage {
		useNoOpStorage = true
		log.Info("Disabling data poster storage, as parent chain appears to be an Arbitrum chain without a mempool")
	}
	// encF := func() storage.EncoderDecoderInterface {
	// 	if opts.Config().LegacyStorageEncoding {
	// 		return &storage.LegacyEncoderDecoder{}
	// 	}
	// 	return &storage.EncoderDecoder{}
	// }
	// switch {
	// case useNoOpStorage:
	// queue = &noop.Storage{}
	// case opts.RedisClient != nil:
	// 	var err error
	// 	queue, err = redisstorage.NewStorage(opts.RedisClient, opts.RedisKey, &cfg.RedisSigner, encF)
	// 	if err != nil {
	// 		return nil, err
	// 	}
	// case cfg.UseDBStorage:
	// storage := dbstorage.New(opts.Database, func() storage.EncoderDecoderInterface { return &storage.EncoderDecoder{} })
	// // if cfg.Dangerous.ClearDBStorage {
	// if err := storage.PruneAll(ctx); err != nil {
	// 	return nil, err
	// }
	// // }
	// queue = storage
	// default:
	queue := slice.NewStorage(func() storage.EncoderDecoderInterface { return &storage.EncoderDecoder{} })
	// }
	expression, err := govaluate.NewEvaluableExpression(cfg.MaxFeeCapFormula)
	if err != nil {
		return nil, fmt.Errorf("error creating govaluate evaluable expression for calculating maxFeeCap: %w", err)
	}
	dp := &DataPoster{
		headerReader: opts.HeaderReader,
		client:       opts.HeaderReader.Client(),
		auth:         opts.Auth,
		signer: func(_ context.Context, addr common.Address, tx *types.Transaction) (*types.Transaction, error) {
			return opts.Auth.Signer(addr, tx)
		},
		config:                 opts.Config,
		usingNoOpStorage:       useNoOpStorage,
		replacementTimes:       replacementTimes,
		blobTxReplacementTimes: blobTxReplacementTimes,
		metadataRetriever:      opts.MetadataRetriever,
		queue:                  queue,
		errorCount:             make(map[uint64]int),
		maxFeeCapExpression:    expression,
		extraBacklog:           opts.ExtraBacklog,
		parentChainID:          opts.ParentChainID,
	}
	var overflow bool
	dp.parentChainID256, overflow = uint256.FromBig(opts.ParentChainID)
	if overflow {
		return nil, fmt.Errorf("parent chain ID %v overflows uint256 (necessary for blob transactions)", opts.ParentChainID)
	}
	if dp.extraBacklog == nil {
		dp.extraBacklog = func() uint64 { return 0 }
	}
	if cfg.ExternalSigner.URL != "" {
		signer, sender, err := externalSigner(ctx, &cfg.ExternalSigner)
		if err != nil {
			return nil, err
		}
		dp.signer = signer
		dp.auth = &bind.TransactOpts{
			From: sender,
			Signer: func(address common.Address, tx *types.Transaction) (*types.Transaction, error) {
				return signer(context.TODO(), address, tx)
			},
		}
	}

	return dp, nil
}

func rpcClient(ctx context.Context, opts *ExternalSignerCfg) (*rpc.Client, error) {
	tlsCfg := &tls.Config{
		MinVersion: tls.VersionTLS12,
		// Dataposter verifies that signed transaction was signed by the account
		// that it expects to be signed with. So signer is already authenticated
		// on application level and does not need to rely on TLS for authentication.
		InsecureSkipVerify: opts.InsecureSkipVerify, // #nosec G402
	}

	if opts.ClientCert != "" && opts.ClientPrivateKey != "" {
		log.Info("Client certificate for external signer is enabled")
		clientCert, err := tls.LoadX509KeyPair(opts.ClientCert, opts.ClientPrivateKey)
		if err != nil {
			return nil, fmt.Errorf("error loading client certificate and private key: %w", err)
		}
		tlsCfg.Certificates = []tls.Certificate{clientCert}
	}

	if opts.RootCA != "" {
		rootCrt, err := os.ReadFile(opts.RootCA)
		if err != nil {
			return nil, fmt.Errorf("error reading external signer root CA: %w", err)
		}
		rootCertPool := x509.NewCertPool()
		rootCertPool.AppendCertsFromPEM(rootCrt)
		tlsCfg.RootCAs = rootCertPool
	}

	return rpc.DialOptions(
		ctx,
		opts.URL,
		rpc.WithHTTPClient(
			&http.Client{
				Transport: &http.Transport{
					TLSClientConfig: tlsCfg,
				},
			},
		),
	)
}

// TxToSignTxArgs converts transaction to SendTxArgs. This is needed for
// external signer to specify From field.
func TxToSignTxArgs(addr common.Address, tx *types.Transaction) (*apitypes.SendTxArgs, error) {
	var to *common.MixedcaseAddress
	if tx.To() != nil {
		to = new(common.MixedcaseAddress)
		*to = common.NewMixedcaseAddress(*tx.To())
	}
	data := (hexutil.Bytes)(tx.Data())
	val := (*hexutil.Big)(tx.Value())
	if val == nil {
		val = (*hexutil.Big)(big.NewInt(0))
	}
	al := tx.AccessList()
	var (
		blobs       []kzg4844.Blob
		commitments []kzg4844.Commitment
		proofs      []kzg4844.Proof
	)
	if tx.BlobTxSidecar() != nil {
		blobs = tx.BlobTxSidecar().Blobs
		commitments = tx.BlobTxSidecar().Commitments
		proofs = tx.BlobTxSidecar().Proofs
	}
	return &apitypes.SendTxArgs{
		From:                 common.NewMixedcaseAddress(addr),
		To:                   to,
		Gas:                  hexutil.Uint64(tx.Gas()),
		GasPrice:             (*hexutil.Big)(tx.GasPrice()),
		MaxFeePerGas:         (*hexutil.Big)(tx.GasFeeCap()),
		MaxPriorityFeePerGas: (*hexutil.Big)(tx.GasTipCap()),
		Value:                *val,
		Nonce:                hexutil.Uint64(tx.Nonce()),
		Data:                 &data,
		AccessList:           &al,
		ChainID:              (*hexutil.Big)(tx.ChainId()),
		BlobFeeCap:           (*hexutil.Big)(tx.BlobGasFeeCap()),
		BlobHashes:           tx.BlobHashes(),
		Blobs:                blobs,
		Commitments:          commitments,
		Proofs:               proofs,
	}, nil
}

// externalSigner returns signer function and ethereum address of the signer.
// Returns an error if address isn't specified or if it can't connect to the
// signer RPC server.
func externalSigner(ctx context.Context, opts *ExternalSignerCfg) (signerFn, common.Address, error) {
	if opts.Address == "" {
		return nil, common.Address{}, errors.New("external signer (From) address specified")
	}

	client, err := rpcClient(ctx, opts)
	if err != nil {
		return nil, common.Address{}, fmt.Errorf("error connecting external signer: %w", err)
	}
	sender := common.HexToAddress(opts.Address)
	return func(ctx context.Context, addr common.Address, tx *types.Transaction) (*types.Transaction, error) {
		// According to the "eth_signTransaction" API definition, this should be
		// RLP encoded transaction object.
		// https://ethereum.org/en/developers/docs/apis/json-rpc/#eth_signtransaction
		var data hexutil.Bytes
		args, err := TxToSignTxArgs(addr, tx)
		if err != nil {
			return nil, fmt.Errorf("error converting transaction to sendTxArgs: %w", err)
		}
		if err := client.CallContext(ctx, &data, opts.Method, args); err != nil {
			return nil, fmt.Errorf("making signing request to external signer: %w", err)
		}
		signedTx := &types.Transaction{}
		if err := signedTx.UnmarshalBinary(data); err != nil {
			return nil, fmt.Errorf("unmarshaling signed transaction: %w", err)
		}
		hasher := types.LatestSignerForChainID(tx.ChainId())
		gotTx, err := args.ToTransaction()
		if err != nil {
			return nil, fmt.Errorf("converting transaction arguments into transaction: %w", err)
		}
		if h := hasher.Hash(gotTx); h != hasher.Hash(signedTx) {
			return nil, fmt.Errorf("transaction: %x from external signer differs from request: %x", hasher.Hash(signedTx), h)
		}
		return signedTx, nil
	}, sender, nil
}

func (p *DataPoster) Auth() *bind.TransactOpts {
	return p.auth
}

func (p *DataPoster) Sender() common.Address {
	return p.auth.From
}

func (p *DataPoster) MaxMempoolTransactions() uint64 {
	if p.usingNoOpStorage {
		return 1
	}
	config := p.config()
	return arbmath.MinInt(config.MaxMempoolTransactions, config.MaxMempoolWeight)
}

func (p *DataPoster) UsingNoOpStorage() bool {
	return p.usingNoOpStorage
}

var ErrExceedsMaxMempoolSize = errors.New("posting this transaction will exceed max mempool size")

// Does basic check whether posting transaction with specified nonce would
// result in exceeding maximum queue length or maximum transactions in mempool.
func (p *DataPoster) canPostWithNonce(ctx context.Context, nextNonce uint64, thisWeight uint64) error {
	cfg := p.config()
	// If the queue has reached configured max size, don't post a transaction.
	if cfg.MaxQueuedTransactions > 0 {
		queueLen, err := p.queue.Length(ctx)
		if err != nil {
			return fmt.Errorf("getting queue length: %w", err)
		}
		if queueLen >= cfg.MaxQueuedTransactions {
			return fmt.Errorf("posting a transaction with nonce: %d will exceed max allowed dataposter queued transactions: %d, current nonce: %d", nextNonce, cfg.MaxQueuedTransactions, p.nonce)
		}
	}
	// Check that posting a new transaction won't exceed maximum pending
	// transactions in mempool.
	if cfg.MaxMempoolTransactions > 0 {
		unconfirmedNonce, err := p.client.NonceAt(ctx, p.Sender(), nil)
		if err != nil {
			return fmt.Errorf("getting nonce of a dataposter sender: %w", err)
		}
		if nextNonce >= cfg.MaxMempoolTransactions+unconfirmedNonce {
			return fmt.Errorf("%w: transaction nonce: %d, unconfirmed nonce: %d, max mempool size: %d", ErrExceedsMaxMempoolSize, nextNonce, unconfirmedNonce, cfg.MaxMempoolTransactions)
		}
	}
	// Check that posting a new transaction won't exceed maximum pending
	// weight in mempool.
	if cfg.MaxMempoolWeight > 0 {
		unconfirmedNonce, err := p.client.NonceAt(ctx, p.Sender(), nil)
		if err != nil {
			return fmt.Errorf("getting nonce of a dataposter sender: %w", err)
		}
		if unconfirmedNonce > nextNonce {
			return fmt.Errorf("latest on-chain nonce %v is greater than to next nonce %v", unconfirmedNonce, nextNonce)
		}

		var confirmedWeight uint64
		if unconfirmedNonce > 0 {
			confirmedMeta, err := p.queue.Get(ctx, unconfirmedNonce-1)
			if err != nil {
				return err
			}
			if confirmedMeta != nil {
				confirmedWeight = confirmedMeta.CumulativeWeight()
			}
		}
		previousTxMeta, err := p.queue.FetchLast(ctx)
		if err != nil {
			return err
		}
		var previousTxCumulativeWeight uint64
		if previousTxMeta != nil {
			previousTxCumulativeWeight = previousTxMeta.CumulativeWeight()
		}
		previousTxCumulativeWeight = arbmath.MaxInt(previousTxCumulativeWeight, confirmedWeight)
		newCumulativeWeight := previousTxCumulativeWeight + thisWeight

		weightDiff := arbmath.MinInt(newCumulativeWeight-confirmedWeight, (nextNonce-unconfirmedNonce)*params.MaxBlobGasPerBlock/params.BlobTxBlobGasPerBlob)
		if weightDiff > cfg.MaxMempoolWeight {
			return fmt.Errorf("%w: transaction nonce: %d, transaction cumulative weight: %d, unconfirmed nonce: %d, confirmed weight: %d, new mempool weight: %d, max mempool weight: %d", ErrExceedsMaxMempoolSize, nextNonce, newCumulativeWeight, unconfirmedNonce, confirmedWeight, weightDiff, cfg.MaxMempoolWeight)
		}
	}
	return nil
}

func (p *DataPoster) waitForL1Finality() bool {
	// return p.config().WaitForL1Finality && !p.headerReader.IsParentChainArbitrum()
	return false
}

// Requires the caller hold the mutex.
// Returns the next nonce, its metadata if stored, a bool indicating if the metadata is present, the cumulative weight, and an error if present.
// Unlike GetNextNonceAndMeta, this does not call the metadataRetriever if the metadata is not stored in the queue.
func (p *DataPoster) getNextNonceAndMaybeMeta(ctx context.Context, thisWeight uint64) (uint64, []byte, bool, uint64, error) {
	// Ensure latest finalized block state is available.
	blockNum, err := p.client.BlockNumber(ctx)
	if err != nil {
		return 0, nil, false, 0, err
	}
	lastQueueItem, err := p.queue.FetchLast(ctx)
	if err != nil {
		return 0, nil, false, 0, fmt.Errorf("fetching last element from queue: %w", err)
	}
	if lastQueueItem != nil {
		nextNonce := lastQueueItem.FullTx.Nonce() + 1
		if err := p.canPostWithNonce(ctx, nextNonce, thisWeight); err != nil {
			return 0, nil, false, 0, err
		}
		return nextNonce, lastQueueItem.Meta, true, lastQueueItem.CumulativeWeight(), nil
	}

	if err := p.updateNonce(ctx); err != nil {
		if !p.queue.IsPersistent() && p.waitForL1Finality() {
			return 0, nil, false, 0, fmt.Errorf("error getting latest finalized nonce (and queue is not persistent): %w", err)
		}
		// Fall back to using a recent block to get the nonce. This is safe because there's nothing in the queue.
		nonceQueryBlock := arbmath.UintToBig(arbmath.SaturatingUSub(blockNum, 1))
		log.Warn("failed to update nonce with queue empty; falling back to using a recent block", "recentBlock", nonceQueryBlock, "err", err)
		nonce, err := p.client.NonceAt(ctx, p.Sender(), nonceQueryBlock)
		if err != nil {
			return 0, nil, false, 0, fmt.Errorf("failed to get nonce at block %v: %w", nonceQueryBlock, err)
		}
		p.lastBlock = nonceQueryBlock
		p.nonce = nonce
	}
	return p.nonce, nil, false, p.nonce, nil
}

// GetNextNonceAndMeta retrieves generates next nonce, validates that a
// transaction can be posted with that nonce, and fetches "Meta" either last
// queued iterm (if queue isn't empty) or retrieves with last block.
func (p *DataPoster) GetNextNonceAndMeta(ctx context.Context) (uint64, []byte, error) {
	p.mutex.Lock()
	defer p.mutex.Unlock()
	nonce, meta, hasMeta, _, err := p.getNextNonceAndMaybeMeta(ctx, 1)
	if err != nil {
		return 0, nil, err
	}
	if !hasMeta {
		meta, err = p.metadataRetriever(ctx, p.lastBlock)
	}
	return nonce, meta, err
}

const minNonBlobRbfIncrease = arbmath.OneInBips * 11 / 10
const minBlobRbfIncrease = arbmath.OneInBips * 2

// evalMaxFeeCapExpr uses MaxFeeCapFormula from config to calculate the expression's result by plugging in appropriate parameter values
// backlogOfBatches should already include extraBacklog
func (p *DataPoster) evalMaxFeeCapExpr(backlogOfBatches uint64, elapsed time.Duration) (*big.Int, error) {
	config := p.config()
	parameters := map[string]any{
		"BacklogOfBatches":      float64(backlogOfBatches),
		"UrgencyGWei":           config.UrgencyGwei,
		"ElapsedTime":           float64(elapsed),
		"ElapsedTimeBase":       float64(config.ElapsedTimeBase),
		"ElapsedTimeImportance": config.ElapsedTimeImportance,
		"TargetPriceGWei":       config.TargetPriceGwei,
	}
	result, err := p.maxFeeCapExpression.Evaluate(parameters)
	if err != nil {
		return nil, fmt.Errorf("error evaluating maxFeeCapExpression: %w", err)
	}
	resultFloat, ok := result.(float64)
	if !ok {
		// This shouldn't be possible because we only pass in float64s as arguments
		return nil, fmt.Errorf("maxFeeCapExpression evaluated to non-float64: %v", result)
	}
	// 1e9 gwei gas price is practically speaking an infinite gas price, so we cap it there.
	// This also allows the formula to return positive infinity safely.
	resultFloat = math.Min(resultFloat, 1e9)
	resultBig := arbmath.FloatToBig(resultFloat * params.GWei)
	if resultBig == nil {
		return nil, fmt.Errorf("maxFeeCapExpression evaluated to float64 not convertible to integer: %v", resultFloat)
	}
	if resultBig.Sign() < 0 {
		return nil, fmt.Errorf("maxFeeCapExpression evaluated < 0: %v", resultFloat)
	}
	return resultBig, nil
}

var big4 = big.NewInt(4)

// The dataPosterBacklog argument should *not* include extraBacklog (it's added in in this function)
func (p *DataPoster) feeAndTipCaps(ctx context.Context, nonce uint64, gasLimit uint64, numBlobs uint64, lastTx *types.Transaction, dataCreatedAt time.Time, dataPosterBacklog uint64, latestHeader *types.Header) (*big.Int, *big.Int, *big.Int, error) {
	config := p.config()
	dataPosterBacklog += p.extraBacklog()

	if latestHeader.BaseFee == nil {
		return nil, nil, nil, fmt.Errorf("latest parent chain block %v missing BaseFee (either the parent chain does not have EIP-1559 or the parent chain node is not synced)", latestHeader.Number)
	}
	currentBlobFee := big.NewInt(0)
	if latestHeader.ExcessBlobGas != nil && latestHeader.BlobGasUsed != nil {
		currentBlobFee = eip4844.CalcBlobFee(eip4844.CalcExcessBlobGas(*latestHeader.ExcessBlobGas, *latestHeader.BlobGasUsed))
	} else if numBlobs > 0 {
		return nil, nil, nil, fmt.Errorf(
			"latest parent chain block %v missing ExcessBlobGas or BlobGasUsed but blobs were specified in data poster transaction "+
				"(either the parent chain node is not synced or the EIP-4844 was improperly activated)",
			latestHeader.Number,
		)
	}
	softConfBlock := arbmath.BigSubByUint(latestHeader.Number, config.NonceRbfSoftConfs)
	softConfNonce, err := p.client.NonceAt(ctx, p.Sender(), softConfBlock)
	if err != nil {
		return nil, nil, nil, fmt.Errorf("failed to get latest nonce %v blocks ago (block %v): %w", config.NonceRbfSoftConfs, softConfBlock, err)
	}

	suggestedTip, err := p.client.SuggestGasTipCap(ctx)
	if err != nil {
		return nil, nil, nil, err
	}
	minTipCapGwei, maxTipCapGwei, minRbfIncrease := config.MinTipCapGwei, config.MaxTipCapGwei, minNonBlobRbfIncrease
	if numBlobs > 0 {
		minTipCapGwei, maxTipCapGwei, minRbfIncrease = config.MinBlobTxTipCapGwei, config.MaxBlobTxTipCapGwei, minBlobRbfIncrease
	}
	newTipCap := suggestedTip
	newTipCap = arbmath.BigMax(newTipCap, arbmath.FloatToBig(minTipCapGwei*params.GWei))
	newTipCap = arbmath.BigMin(newTipCap, arbmath.FloatToBig(maxTipCapGwei*params.GWei))

	// Compute the max fee with normalized gas so that blob txs aren't priced differently.
	// Later, split the total cost bid into blob and non-blob fee caps.
	elapsed := time.Since(dataCreatedAt)
	maxNormalizedFeeCap, err := p.evalMaxFeeCapExpr(dataPosterBacklog, elapsed)
	if err != nil {
		return nil, nil, nil, err
	}
	normalizedGas := gasLimit + numBlobs*blobs.BlobEncodableData*params.TxDataNonZeroGasEIP2028
	targetMaxCost := arbmath.BigMulByUint(maxNormalizedFeeCap, normalizedGas)

	maxMempoolWeight := arbmath.MinInt(config.MaxMempoolWeight, config.MaxMempoolTransactions)

	latestBalance := p.balance
	balanceForTx := new(big.Int).Set(latestBalance)
	weight := arbmath.MaxInt(1, numBlobs)
	weightRemaining := weight

	if config.AllocateMempoolBalance && !p.usingNoOpStorage {
		// We split the transaction weight into three groups:
		// - The first weight point gets 1/2 of the balance.
		// - The first half of the weight gets 1/3 of the balance split among them.
		// - The remaining weight get the remaining 1/6 of the balance split among them.
		// This helps ensure batch posting is reliable under a variety of fee conditions.
		// With noop storage, we don't try to replace-by-fee, so we don't need to worry about this.
		balancePerWeight := new(big.Int).Div(balanceForTx, common.Big2)
		balanceForTx = big.NewInt(0)
		if nonce == softConfNonce || maxMempoolWeight == 1 {
			balanceForTx.Add(balanceForTx, balancePerWeight)
			weightRemaining -= 1
		}
		if weightRemaining > 0 {
			// Compared to dividing the remaining transactions by balance equally,
			// the first half of transactions should get a 4/3 weight,
			// and the remaining half should get a 2/3 weight.
			// This makes sure the average weight is 1, and the first half of transactions
			// have twice the weight of the second half of transactions.
			// The +1 and -1 here are to account for the first transaction being handled separately.
			if nonce > softConfNonce && nonce < softConfNonce+1+(maxMempoolWeight-1)/2 {
				balancePerWeight.Mul(balancePerWeight, big4)
			} else {
				balancePerWeight.Mul(balancePerWeight, common.Big2)
			}
			balancePerWeight.Div(balancePerWeight, common.Big3)
			// After weighting, split the balance between each of the transactions
			// other than the first tx which already got half.
			// balanceForTx /= config.MaxMempoolTransactions-1
			balancePerWeight.Div(balancePerWeight, arbmath.UintToBig(maxMempoolWeight-1))
			balanceForTx.Add(balanceForTx, arbmath.BigMulByUint(balancePerWeight, weight))
		}
	}

	if arbmath.BigGreaterThan(targetMaxCost, balanceForTx) {
		log.Warn(
			"lack of L1 balance prevents posting transaction with desired fee cap",
			"balance", latestBalance,
			"weight", weight,
			"maxMempoolWeight", maxMempoolWeight,
			"balanceForTransaction", balanceForTx,
			"gasLimit", gasLimit,
			"targetMaxCost", targetMaxCost,
			"nonce", nonce,
			"softConfNonce", softConfNonce,
		)
		targetMaxCost = balanceForTx
	}

	if lastTx != nil {
		// Replace by fee rules require that the tip cap is increased
		newTipCap = arbmath.BigMax(newTipCap, arbmath.BigMulByBips(lastTx.GasTipCap(), minRbfIncrease))
	}

	// Divide the targetMaxCost into blob and non-blob costs.
	currentNonBlobFee := arbmath.BigAdd(latestHeader.BaseFee, newTipCap)
	blobGasUsed := params.BlobTxBlobGasPerBlob * numBlobs
	currentBlobCost := arbmath.BigMulByUint(currentBlobFee, blobGasUsed)
	currentNonBlobCost := arbmath.BigMulByUint(currentNonBlobFee, gasLimit)
	newBlobFeeCap := arbmath.BigMul(targetMaxCost, currentBlobFee)
	newBlobFeeCap.Div(newBlobFeeCap, arbmath.BigAdd(currentBlobCost, currentNonBlobCost))
	if lastTx != nil && lastTx.BlobGasFeeCap() != nil {
		newBlobFeeCap = arbmath.BigMax(newBlobFeeCap, arbmath.BigMulByBips(lastTx.BlobGasFeeCap(), minRbfIncrease))
	}
	targetBlobCost := arbmath.BigMulByUint(newBlobFeeCap, blobGasUsed)
	targetNonBlobCost := arbmath.BigSub(targetMaxCost, targetBlobCost)
	newBaseFeeCap := arbmath.BigDivByUint(targetNonBlobCost, gasLimit)
	if lastTx != nil && numBlobs > 0 && lastTx.GasFeeCap().Sign() > 0 && arbmath.BigDivToBips(newBaseFeeCap, lastTx.GasFeeCap()) < minRbfIncrease {
		// Increase the non-blob fee cap to the minimum rbf increase
		newBaseFeeCap = arbmath.BigMulByBips(lastTx.GasFeeCap(), minRbfIncrease)
		newNonBlobCost := arbmath.BigMulByUint(newBaseFeeCap, gasLimit)
		// Increasing the non-blob fee cap requires lowering the blob fee cap to compensate
		baseFeeCostIncrease := arbmath.BigSub(newNonBlobCost, targetNonBlobCost)
		newBlobCost := arbmath.BigSub(targetBlobCost, baseFeeCostIncrease)
		newBlobFeeCap = arbmath.BigDivByUint(newBlobCost, blobGasUsed)
	}

	if config.MaxFeeBidMultipleBips > 0 {
		// Limit the fee caps to be no greater than max(MaxFeeBidMultipleBips, minRbf)
		maxNonBlobFee := arbmath.BigMulByBips(currentNonBlobFee, config.MaxFeeBidMultipleBips)
		if lastTx != nil {
			maxNonBlobFee = arbmath.BigMax(maxNonBlobFee, arbmath.BigMulByBips(lastTx.GasFeeCap(), minRbfIncrease))
		}
		maxBlobFee := arbmath.BigMulByBips(currentBlobFee, config.MaxFeeBidMultipleBips)
		if lastTx != nil && lastTx.BlobGasFeeCap() != nil {
			maxBlobFee = arbmath.BigMax(maxBlobFee, arbmath.BigMulByBips(lastTx.BlobGasFeeCap(), minRbfIncrease))
		}
		newBaseFeeCap = arbmath.BigMin(newBaseFeeCap, maxNonBlobFee)
		newBlobFeeCap = arbmath.BigMin(newBlobFeeCap, maxBlobFee)
	}

	if arbmath.BigGreaterThan(newTipCap, newBaseFeeCap) {
		log.Info(
			"reducing new tip cap to new basefee cap",
			"proposedTipCap", newTipCap,
			"newBasefeeCap", newBaseFeeCap,
		)
		newTipCap = new(big.Int).Set(newBaseFeeCap)
	}

	logFields := []any{
		"targetMaxCost", targetMaxCost,
		"elapsed", elapsed,
		"dataPosterBacklog", dataPosterBacklog,
		"nonce", nonce,
		"isReplacing", lastTx != nil,
		"balanceForTx", balanceForTx,
		"currentBaseFee", latestHeader.BaseFee,
		"newBasefeeCap", newBaseFeeCap,
		"suggestedTip", suggestedTip,
		"newTipCap", newTipCap,
		"currentBlobFee", currentBlobFee,
		"newBlobFeeCap", newBlobFeeCap,
	}

	log.Debug("calculated data poster fee and tip caps", logFields...)

	if newBaseFeeCap.Sign() < 0 || newTipCap.Sign() < 0 || newBlobFeeCap.Sign() < 0 {
		msg := "can't meet data poster fee cap obligations with current target max cost"
		log.Info(msg, logFields...)
		if lastTx != nil {
			// wait until we have a higher target max cost to replace by fee
			return lastTx.GasFeeCap(), lastTx.GasTipCap(), lastTx.BlobGasFeeCap(), nil
		} else {
			return nil, nil, nil, errors.New(msg)
		}
	}

	if lastTx != nil && (arbmath.BigLessThan(newBaseFeeCap, currentNonBlobFee) || (numBlobs > 0 && arbmath.BigLessThan(newBlobFeeCap, currentBlobFee))) {
		// Make sure our replace by fee can meet the current parent chain fee demands.
		// Without this check, we'd blindly increase each fee component by the min rbf amount each time,
		// without looking at which component(s) actually need increased.
		// E.g. instead of 2x basefee and 2x blobfee, we might actually want to 4x basefee and 2x blobfee.
		// This check lets us hold off on the rbf until we are actually meet the current fee requirements,
		// which lets us move in a particular direction (biasing towards either basefee or blobfee).
		log.Info("can't meet current parent chain fees with current target max cost", logFields...)
		// wait until we have a higher target max cost to replace by fee
		return lastTx.GasFeeCap(), lastTx.GasTipCap(), lastTx.BlobGasFeeCap(), nil
	}

	// Ensure we bid at least 1 wei to prevent division by zero
	if newBaseFeeCap.Sign() == 0 {
		newBaseFeeCap = big.NewInt(1)
	}
	if newBlobFeeCap.Sign() == 0 {
		newBlobFeeCap = big.NewInt(1)
	}

	return newBaseFeeCap, newTipCap, newBlobFeeCap, nil
}

func (p *DataPoster) PostSimpleTransactionAutoNonce(ctx context.Context, to common.Address, calldata []byte, gasLimit uint64, value *big.Int) (*types.Transaction, error) {
	p.mutex.Lock()
	defer p.mutex.Unlock()
	nonce, _, _, _, err := p.getNextNonceAndMaybeMeta(ctx, 1)
	if err != nil {
		return nil, err
	}
<<<<<<< HEAD
	return p.postTransaction(ctx, time.Now(), nonce, nil, to, calldata, gasLimit, value, nil, nil)
=======
	return p.postTransactionWithMutex(ctx, time.Now(), nonce, nil, to, calldata, gasLimit, value, nil, nil)
>>>>>>> 5589f2b3
}

func (p *DataPoster) PostSimpleTransaction(ctx context.Context, nonce uint64, to common.Address, calldata []byte, gasLimit uint64, value *big.Int) (*types.Transaction, error) {
	return p.PostTransaction(ctx, time.Now(), nonce, nil, to, calldata, gasLimit, value, nil, nil)
}

func (p *DataPoster) PostTransaction(ctx context.Context, dataCreatedAt time.Time, nonce uint64, meta []byte, to common.Address, calldata []byte, gasLimit uint64, value *big.Int, kzgBlobs []kzg4844.Blob, accessList types.AccessList) (*types.Transaction, error) {
	p.mutex.Lock()
	defer p.mutex.Unlock()
<<<<<<< HEAD
	return p.postTransaction(ctx, dataCreatedAt, nonce, meta, to, calldata, gasLimit, value, kzgBlobs, accessList)
}

func (p *DataPoster) postTransaction(ctx context.Context, dataCreatedAt time.Time, nonce uint64, meta []byte, to common.Address, calldata []byte, gasLimit uint64, value *big.Int, kzgBlobs []kzg4844.Blob, accessList types.AccessList) (*types.Transaction, error) {
=======
	return p.postTransactionWithMutex(ctx, dataCreatedAt, nonce, meta, to, calldata, gasLimit, value, kzgBlobs, accessList)
}

func (p *DataPoster) postTransactionWithMutex(ctx context.Context, dataCreatedAt time.Time, nonce uint64, meta []byte, to common.Address, calldata []byte, gasLimit uint64, value *big.Int, kzgBlobs []kzg4844.Blob, accessList types.AccessList) (*types.Transaction, error) {

	if p.config().DisableNewTx {
		return nil, fmt.Errorf("posting new transaction is disabled")
	}
>>>>>>> 5589f2b3

	var weight uint64 = 1
	if len(kzgBlobs) > 0 {
		weight = uint64(len(kzgBlobs))
	}
	expectedNonce, _, _, lastCumulativeWeight, err := p.getNextNonceAndMaybeMeta(ctx, weight)
	if err != nil {
		return nil, err
	}
	if nonce != expectedNonce {
		return nil, fmt.Errorf("%w: data poster expected next transaction to have nonce %v but was requested to post transaction with nonce %v", storage.ErrStorageRace, expectedNonce, nonce)
	}

	err = p.updateBalance(ctx)
	if err != nil {
		return nil, fmt.Errorf("failed to update data poster balance: %w", err)
	}

	latestHeader, err := p.headerReader.LastHeader(ctx)
	if err != nil {
		return nil, err
	}

	feeCap, tipCap, blobFeeCap, err := p.feeAndTipCaps(ctx, nonce, gasLimit, uint64(len(kzgBlobs)), nil, dataCreatedAt, 0, latestHeader)
	if err != nil {
		return nil, err
	}
	var deprecatedData types.DynamicFeeTx
	var inner types.TxData
	replacementTimes := p.replacementTimes
	if len(kzgBlobs) > 0 {
		replacementTimes = p.blobTxReplacementTimes
		value256, overflow := uint256.FromBig(value)
		if overflow {
			return nil, fmt.Errorf("blob transaction callvalue %v overflows uint256", value)
		}
		// Intentionally break out of date data poster redis clients,
		// so they don't try to replace by fee a tx they don't understand
		deprecatedData.Nonce = ^uint64(0)
		commitments, blobHashes, err := blobs.ComputeCommitmentsAndHashes(kzgBlobs)
		if err != nil {
			return nil, fmt.Errorf("failed to compute KZG commitments: %w", err)
		}
		proofs, err := blobs.ComputeBlobProofs(kzgBlobs, commitments)
		if err != nil {
			return nil, fmt.Errorf("failed to compute KZG proofs: %w", err)
		}
		inner = &types.BlobTx{
			Nonce: nonce,
			Gas:   gasLimit,
			To:    to,
			Value: value256,
			Data:  calldata,
			Sidecar: &types.BlobTxSidecar{
				Blobs:       kzgBlobs,
				Commitments: commitments,
				Proofs:      proofs,
			},
			BlobHashes: blobHashes,
			AccessList: accessList,
			ChainID:    p.parentChainID256,
		}
		// reuse the code to convert gas fee and tip caps to uint256s
		err = updateTxDataGasCaps(inner, feeCap, tipCap, blobFeeCap)
		if err != nil {
			return nil, err
		}
	} else {
		deprecatedData = types.DynamicFeeTx{
			Nonce:      nonce,
			GasFeeCap:  feeCap,
			GasTipCap:  tipCap,
			Gas:        gasLimit,
			To:         &to,
			Value:      value,
			Data:       calldata,
			AccessList: accessList,
			ChainID:    p.parentChainID,
		}
		inner = &deprecatedData
	}
	fullTx, err := p.signer(ctx, p.Sender(), types.NewTx(inner))
	if err != nil {
		return nil, fmt.Errorf("signing transaction: %w", err)
	}
	cumulativeWeight := lastCumulativeWeight + weight

	queuedTx := storage.QueuedTransaction{
		DeprecatedData:         deprecatedData,
		FullTx:                 fullTx,
		Meta:                   meta,
		Sent:                   false,
		Created:                dataCreatedAt,
		NextReplacement:        time.Now().Add(replacementTimes[0]),
		StoredCumulativeWeight: &cumulativeWeight,
	}
	return fullTx, p.sendTx(ctx, nil, &queuedTx)
}

// the mutex must be held by the caller
func (p *DataPoster) saveTx(ctx context.Context, prevTx, newTx *storage.QueuedTransaction) error {
	if prevTx != nil {
		if prevTx.FullTx.Nonce() != newTx.FullTx.Nonce() {
			return fmt.Errorf("prevTx nonce %v doesn't match newTx nonce %v", prevTx.FullTx.Nonce(), newTx.FullTx.Nonce())
		}

		// Check if prevTx is the same as newTx and we don't need to do anything
		oldEnc, err := rlp.EncodeToBytes(prevTx)
		if err != nil {
			return fmt.Errorf("failed to encode prevTx: %w", err)
		}
		newEnc, err := rlp.EncodeToBytes(newTx)
		if err != nil {
			return fmt.Errorf("failed to encode newTx: %w", err)
		}
		if bytes.Equal(oldEnc, newEnc) {
			// No need to save newTx as it's the same as prevTx
			return nil
		}
	}
	if err := p.queue.Put(ctx, newTx.FullTx.Nonce(), prevTx, newTx); err != nil {
		return fmt.Errorf("putting new tx in the queue: %w", err)
	}
	return nil
}

func (p *DataPoster) sendTx(ctx context.Context, prevTx *storage.QueuedTransaction, newTx *storage.QueuedTransaction) error {
	latestHeader, err := p.client.HeaderByNumber(ctx, nil)
	if err != nil {
		return err
	}
	var currentBlobFee *big.Int
	if latestHeader.ExcessBlobGas != nil && latestHeader.BlobGasUsed != nil {
		currentBlobFee = eip4844.CalcBlobFee(eip4844.CalcExcessBlobGas(*latestHeader.ExcessBlobGas, *latestHeader.BlobGasUsed))
	}

	if arbmath.BigLessThan(newTx.FullTx.GasFeeCap(), latestHeader.BaseFee) {
		log.Info(
			"submitting transaction with GasFeeCap less than latest basefee",
			"txBasefeeCap", newTx.FullTx.GasFeeCap(),
			"latestBasefee", latestHeader.BaseFee,
			"elapsed", time.Since(newTx.Created),
		)
	}

	if newTx.FullTx.BlobGasFeeCap() != nil && currentBlobFee != nil && arbmath.BigLessThan(newTx.FullTx.BlobGasFeeCap(), currentBlobFee) {
		log.Info(
			"submitting transaction with BlobGasFeeCap less than latest blobfee",
			"txBlobGasFeeCap", newTx.FullTx.BlobGasFeeCap(),
			"latestBlobFee", currentBlobFee,
			"elapsed", time.Since(newTx.Created),
		)
	}

	if err := p.saveTx(ctx, prevTx, newTx); err != nil {
		return err
	}

	// The following check is to avoid sending transactions of a different type (eg DynamicFeeTxType vs BlobTxType)
	// to the previous tx if the previous tx is not yet included in a reorg resistant block, in order to avoid issues
	// where eventual consistency of parent chain mempools causes a tx with higher nonce blocking a tx of a
	// different type with a lower nonce.
	// If we decide not to send this tx yet, just leave it queued and with Sent set to false.
	// The resending/repricing loop in DataPoster.Start will keep trying.
	previouslySent := newTx.Sent || (prevTx != nil && prevTx.Sent) // if we've previously sent this nonce
	if !previouslySent && newTx.FullTx.Nonce() > 0 {
		precedingTx, err := p.queue.Get(ctx, arbmath.SaturatingUSub(newTx.FullTx.Nonce(), 1))
		if err != nil {
			return fmt.Errorf("couldn't get preceding tx in DataPoster to check if should send tx with nonce %d: %w", newTx.FullTx.Nonce(), err)
		}
		if precedingTx != nil { // precedingTx == nil -> the actual preceding tx was already confirmed
			var latestBlockNumber, prevBlockNumber, reorgResistantTxCount uint64
			if precedingTx.FullTx.Type() != newTx.FullTx.Type() || !precedingTx.Sent {
				latestBlockNumber, err = p.client.BlockNumber(ctx)
				if err != nil {
					return fmt.Errorf("couldn't get block number in DataPoster to check if should send tx with nonce %d: %w", newTx.FullTx.Nonce(), err)
				}
				prevBlockNumber = arbmath.SaturatingUSub(latestBlockNumber, 1)
				reorgResistantTxCount, err = p.client.NonceAt(ctx, p.Sender(), new(big.Int).SetUint64(prevBlockNumber))
				if err != nil {
					return fmt.Errorf("couldn't determine reorg resistant nonce in DataPoster to check if should send tx with nonce %d: %w", newTx.FullTx.Nonce(), err)
				}

				if newTx.FullTx.Nonce() > reorgResistantTxCount {
					log.Info("DataPoster is avoiding creating a mempool nonce gap (the tx remains queued and will be retried)", "nonce", newTx.FullTx.Nonce(), "prevType", precedingTx.FullTx.Type(), "type", newTx.FullTx.Type(), "prevSent", precedingTx.Sent, "latestBlockNumber", latestBlockNumber, "prevBlockNumber", prevBlockNumber, "reorgResistantTxCount", reorgResistantTxCount)
					return nil
				}
			}
			log.Debug("DataPoster will send previously unsent batch tx", "nonce", newTx.FullTx.Nonce(), "prevType", precedingTx.FullTx.Type(), "type", newTx.FullTx.Type(), "prevSent", precedingTx.Sent, "latestBlockNumber", latestBlockNumber, "prevBlockNumber", prevBlockNumber, "reorgResistantTxCount", reorgResistantTxCount)
		}
	}

	if err := p.client.SendTransaction(ctx, newTx.FullTx); err != nil {
		if !rpcclient.IsAlreadyKnownError(err) && !strings.Contains(err.Error(), "nonce too low") {
			log.Warn("DataPoster failed to send transaction", "err", err, "nonce", newTx.FullTx.Nonce(), "feeCap", newTx.FullTx.GasFeeCap(), "tipCap", newTx.FullTx.GasTipCap(), "blobFeeCap", newTx.FullTx.BlobGasFeeCap(), "gas", newTx.FullTx.Gas())
			return err
		}
		log.Info("DataPoster transaction already known", "err", err, "nonce", newTx.FullTx.Nonce(), "hash", newTx.FullTx.Hash())
	} else {
		log.Info("DataPoster sent transaction", "nonce", newTx.FullTx.Nonce(), "hash", newTx.FullTx.Hash(), "feeCap", newTx.FullTx.GasFeeCap(), "tipCap", newTx.FullTx.GasTipCap(), "blobFeeCap", newTx.FullTx.BlobGasFeeCap(), "gas", newTx.FullTx.Gas())
	}
	newerTx := *newTx
	newerTx.Sent = true
	return p.saveTx(ctx, newTx, &newerTx)
}

func updateTxDataGasCaps(data types.TxData, newFeeCap, newTipCap, newBlobFeeCap *big.Int) error {
	switch data := data.(type) {
	case *types.DynamicFeeTx:
		data.GasFeeCap = newFeeCap
		data.GasTipCap = newTipCap
		return nil
	case *types.BlobTx:
		var overflow bool
		data.GasFeeCap, overflow = uint256.FromBig(newFeeCap)
		if overflow {
			return fmt.Errorf("blob tx fee cap %v exceeds uint256", newFeeCap)
		}
		data.GasTipCap, overflow = uint256.FromBig(newTipCap)
		if overflow {
			return fmt.Errorf("blob tx tip cap %v exceeds uint256", newTipCap)
		}
		data.BlobFeeCap, overflow = uint256.FromBig(newBlobFeeCap)
		if overflow {
			return fmt.Errorf("blob tx blob fee cap %v exceeds uint256", newBlobFeeCap)
		}
		return nil
	default:
		return fmt.Errorf("unexpected transaction data type %T", data)
	}
}

func updateGasCaps(tx *types.Transaction, newFeeCap, newTipCap, newBlobFeeCap *big.Int) (*types.Transaction, error) {
	data := tx.GetInner()
	err := updateTxDataGasCaps(data, newFeeCap, newTipCap, newBlobFeeCap)
	if err != nil {
		return nil, err
	}
	return types.NewTx(data), nil
}

// The mutex must be held by the caller.
func (p *DataPoster) replaceTx(ctx context.Context, prevTx *storage.QueuedTransaction, backlogWeight uint64) error {
	latestHeader, err := p.headerReader.LastHeader(ctx)
	if err != nil {
		return err
	}

	newFeeCap, newTipCap, newBlobFeeCap, err := p.feeAndTipCaps(ctx, prevTx.FullTx.Nonce(), prevTx.FullTx.Gas(), uint64(len(prevTx.FullTx.BlobHashes())), prevTx.FullTx, prevTx.Created, backlogWeight, latestHeader)
	if err != nil {
		return err
	}

	minRbfIncrease := minNonBlobRbfIncrease
	if len(prevTx.FullTx.BlobHashes()) > 0 {
		minRbfIncrease = minBlobRbfIncrease
	}

	newTx := *prevTx
	if (prevTx.FullTx.GasFeeCap().Sign() > 0 && arbmath.BigDivToBips(newFeeCap, prevTx.FullTx.GasFeeCap()) < minRbfIncrease) ||
		(prevTx.FullTx.BlobGasFeeCap() != nil && prevTx.FullTx.BlobGasFeeCap().Sign() > 0 && arbmath.BigDivToBips(newBlobFeeCap, prevTx.FullTx.BlobGasFeeCap()) < minRbfIncrease) {
		log.Debug(
			"no need to replace by fee transaction",
			"nonce", prevTx.FullTx.Nonce(),
			"lastFeeCap", prevTx.FullTx.GasFeeCap(),
			"recommendedFeeCap", newFeeCap,
			"lastTipCap", prevTx.FullTx.GasTipCap(),
			"recommendedTipCap", newTipCap,
			"lastBlobFeeCap", prevTx.FullTx.BlobGasFeeCap(),
			"recommendedBlobFeeCap", newBlobFeeCap,
		)
		newTx.NextReplacement = time.Now().Add(time.Minute)
		return p.sendTx(ctx, prevTx, &newTx)
	}

	replacementTimes := p.replacementTimes
	if len(prevTx.FullTx.BlobHashes()) > 0 {
		replacementTimes = p.blobTxReplacementTimes
	}

	elapsed := time.Since(prevTx.Created)
	for _, replacement := range replacementTimes {
		if elapsed >= replacement {
			continue
		}
		newTx.NextReplacement = prevTx.Created.Add(replacement)
		break
	}
	newTx.Sent = false
	newTx.DeprecatedData.GasFeeCap = newFeeCap
	newTx.DeprecatedData.GasTipCap = newTipCap
	unsignedTx, err := updateGasCaps(newTx.FullTx, newFeeCap, newTipCap, newBlobFeeCap)
	if err != nil {
		return err
	}
	newTx.FullTx, err = p.signer(ctx, p.Sender(), unsignedTx)
	if err != nil {
		return err
	}

	return p.sendTx(ctx, prevTx, &newTx)
}

// Gets latest known or finalized block header (depending on config flag),
// gets the nonce of the dataposter sender and stores it if it has increased.
// The mutex must be held by the caller.
func (p *DataPoster) updateNonce(ctx context.Context) error {
	var blockNumQuery *big.Int
	if p.waitForL1Finality() {
		blockNumQuery = big.NewInt(int64(rpc.FinalizedBlockNumber))
	}
	header, err := p.client.HeaderByNumber(ctx, blockNumQuery)
	if err != nil {
		return fmt.Errorf("failed to get the latest or finalized L1 header: %w", err)
	}
	if p.lastBlock != nil && arbmath.BigEquals(p.lastBlock, header.Number) {
		return nil
	}
	nonce, err := p.client.NonceAt(ctx, p.Sender(), header.Number)
	if err != nil {
		if p.lastBlock != nil {
			log.Warn("Failed to get current nonce", "lastBlock", p.lastBlock, "newBlock", header.Number, "err", err)
			return nil
		}
		return err
	}
	// Ignore if nonce hasn't increased.
	if nonce <= p.nonce {
		// Still update last block number.
		if nonce == p.nonce {
			p.lastBlock = header.Number
		}
		return nil
	}
	log.Info("Data poster transactions confirmed", "previousNonce", p.nonce, "newNonce", nonce, "previousL1Block", p.lastBlock, "newL1Block", header.Number)
	if len(p.errorCount) > 0 {
		for x := p.nonce; x < nonce; x++ {
			delete(p.errorCount, x)
		}
	}
	// We don't prune the most recent transaction in order to ensure that the data poster
	// always has a reference point in its queue of the latest transaction nonce and metadata.
	// nonce > 0 is implied by nonce > p.nonce, so this won't underflow.
	if err := p.queue.Prune(ctx, nonce-1); err != nil {
		return err
	}
	// We update these two variables together because they should remain in sync even if there's an error.
	p.lastBlock = header.Number
	p.nonce = nonce
	return nil
}

// Updates dataposter balance to balance at pending block.
func (p *DataPoster) updateBalance(ctx context.Context) error {
	// Use the pending (representated as -1) balance because we're looking at batches we'd post,
	// so we want to see how much gas we could afford with our pending state.
	balance, err := p.client.BalanceAt(ctx, p.Sender(), big.NewInt(-1))
	if err != nil {
		return err
	}
	p.balance = balance
	return nil
}

const maxConsecutiveIntermittentErrors = 10

func (p *DataPoster) maybeLogError(err error, tx *storage.QueuedTransaction, msg string) {
	nonce := tx.FullTx.Nonce()
	if err == nil {
		delete(p.errorCount, nonce)
		return
	}
	logLevel := log.Error
	if errors.Is(err, storage.ErrStorageRace) {
		p.errorCount[nonce]++
		if p.errorCount[nonce] <= maxConsecutiveIntermittentErrors {
			logLevel = log.Debug
		}
	} else {
		delete(p.errorCount, nonce)
	}
	logLevel(msg, "err", err, "nonce", nonce, "feeCap", tx.FullTx.GasFeeCap(), "tipCap", tx.FullTx.GasTipCap(), "blobFeeCap", tx.FullTx.BlobGasFeeCap(), "gas", tx.FullTx.Gas())
}

const minWait = time.Second * 10

// Tries to acquire redis lock, updates balance and nonce,
func (p *DataPoster) Start(ctxIn context.Context) {
	p.StopWaiter.Start(ctxIn, p)
	p.CallIteratively(func(ctx context.Context) time.Duration {
		p.mutex.Lock()
		defer p.mutex.Unlock()
		err := p.updateBalance(ctx)
		if err != nil {
			log.Warn("failed to update tx poster balance", "err", err)
			return minWait
		}
		err = p.updateNonce(ctx)
		if err != nil {
			// This is non-fatal because it's only needed for clearing out old queue items.
			log.Warn("failed to update tx poster nonce", "err", err)
		}
		now := time.Now()
		nextCheck := now.Add(arbmath.MinInt(p.replacementTimes[0], p.blobTxReplacementTimes[0]))
		maxTxsToRbf := p.config().MaxMempoolTransactions
		if maxTxsToRbf == 0 {
			maxTxsToRbf = 512
		}
		unconfirmedNonce, err := p.client.NonceAt(ctx, p.Sender(), nil)
		if err != nil {
			log.Warn("Failed to get latest nonce", "err", err)
			return minWait
		}
		// We use unconfirmedNonce here to replace-by-fee transactions that aren't in a block,
		// excluding those that are in an unconfirmed block. If a reorg occurs, we'll continue
		// replacing them by fee.
		queueContents, err := p.queue.FetchContents(ctx, unconfirmedNonce, maxTxsToRbf)
		if err != nil {
			log.Error("Failed to fetch tx queue contents", "err", err)
			return minWait
		}
		latestQueued, err := p.queue.FetchLast(ctx)
		if err != nil {
			log.Error("Failed to fetch lastest queued tx", "err", err)
			return minWait
		}
		var latestCumulativeWeight, latestNonce uint64
		if latestQueued != nil {
			latestCumulativeWeight = latestQueued.CumulativeWeight()
			latestNonce = latestQueued.FullTx.Nonce()
		}
		for _, tx := range queueContents {
			previouslyUnsent := !tx.Sent
			sendAttempted := false
			if now.After(tx.NextReplacement) {
				nonceBacklog := arbmath.SaturatingUSub(latestNonce, tx.FullTx.Nonce())
				weightBacklog := arbmath.SaturatingUSub(latestCumulativeWeight, tx.CumulativeWeight())
				err := p.replaceTx(ctx, tx, arbmath.MaxInt(nonceBacklog, weightBacklog))
				sendAttempted = true
				p.maybeLogError(err, tx, "failed to replace-by-fee transaction")
			}
			if nextCheck.After(tx.NextReplacement) {
				nextCheck = tx.NextReplacement
			}
			if !sendAttempted && previouslyUnsent {
				err := p.sendTx(ctx, tx, tx)
				sendAttempted = true
				p.maybeLogError(err, tx, "failed to re-send transaction")
				if err != nil {
					nextSend := time.Now().Add(time.Minute)
					if nextCheck.After(nextSend) {
						nextCheck = nextSend
					}
				}
			}
			if previouslyUnsent && sendAttempted {
				// Don't try to send more than 1 unsent transaction, to play nicely with parent chain mempools.
				// Transactions will be unsent if there was some error when originally sending them,
				// or if transaction type changes and the prior tx is not yet reorg resistant.
				break
			}
		}
		wait := time.Until(nextCheck)
		if wait < minWait {
			wait = minWait
		}
		return wait
	})
}

// Implements queue-alike storage that can
// - Insert item at specified index
// - Update item with the condition that existing value equals assumed value
// - Delete all the items up to specified index (prune)
// - Calculate length
// Note: one of the implementation of this interface (Redis storage) does not
// support duplicate values.
type QueueStorage interface {
	// Returns at most maxResults items starting from specified index.
	FetchContents(ctx context.Context, startingIndex uint64, maxResults uint64) ([]*storage.QueuedTransaction, error)
	// Returns the item at index, or nil if not found.
	Get(ctx context.Context, index uint64) (*storage.QueuedTransaction, error)
	// Returns item with the biggest index, or nil if the queue is empty.
	FetchLast(ctx context.Context) (*storage.QueuedTransaction, error)
	// Prunes items up to (excluding) specified index.
	Prune(ctx context.Context, until uint64) error
	// Inserts new item at specified index if previous value matches specified value.
	Put(ctx context.Context, index uint64, prevItem, newItem *storage.QueuedTransaction) error
	// Returns the size of a queue.
	Length(ctx context.Context) (int, error)
	// Indicates whether queue stored at disk.
	IsPersistent() bool
}

type DataPosterConfig struct {
	RedisSigner            signature.SimpleHmacConfig `koanf:"redis-signer"`
	ReplacementTimes       string                     `koanf:"replacement-times"`
	BlobTxReplacementTimes string                     `koanf:"blob-tx-replacement-times"`
	// This is forcibly disabled if the parent chain is an Arbitrum chain,
	// so you should probably use DataPoster's waitForL1Finality method instead of reading this field directly.
	WaitForL1Finality      bool              `koanf:"wait-for-l1-finality" reload:"hot"`
	MaxMempoolTransactions uint64            `koanf:"max-mempool-transactions" reload:"hot"`
	MaxMempoolWeight       uint64            `koanf:"max-mempool-weight" reload:"hot"`
	MaxQueuedTransactions  int               `koanf:"max-queued-transactions" reload:"hot"`
	TargetPriceGwei        float64           `koanf:"target-price-gwei" reload:"hot"`
	UrgencyGwei            float64           `koanf:"urgency-gwei" reload:"hot"`
	MinTipCapGwei          float64           `koanf:"min-tip-cap-gwei" reload:"hot"`
	MinBlobTxTipCapGwei    float64           `koanf:"min-blob-tx-tip-cap-gwei" reload:"hot"`
	MaxTipCapGwei          float64           `koanf:"max-tip-cap-gwei" reload:"hot"`
	MaxBlobTxTipCapGwei    float64           `koanf:"max-blob-tx-tip-cap-gwei" reload:"hot"`
	MaxFeeBidMultipleBips  arbmath.Bips      `koanf:"max-fee-bid-multiple-bips" reload:"hot"`
	NonceRbfSoftConfs      uint64            `koanf:"nonce-rbf-soft-confs" reload:"hot"`
	AllocateMempoolBalance bool              `koanf:"allocate-mempool-balance" reload:"hot"`
	UseDBStorage           bool              `koanf:"use-db-storage"`
	UseNoOpStorage         bool              `koanf:"use-noop-storage"`
	LegacyStorageEncoding  bool              `koanf:"legacy-storage-encoding" reload:"hot"`
	Dangerous              DangerousConfig   `koanf:"dangerous"`
	ExternalSigner         ExternalSignerCfg `koanf:"external-signer"`
	MaxFeeCapFormula       string            `koanf:"max-fee-cap-formula" reload:"hot"`
	ElapsedTimeBase        time.Duration     `koanf:"elapsed-time-base" reload:"hot"`
	ElapsedTimeImportance  float64           `koanf:"elapsed-time-importance" reload:"hot"`
	// When set, dataposter will not post new batches, but will keep running to
	// get existing batches confirmed.
	DisableNewTx bool `koanf:"disable-new-tx" reload:"hot"`
}

type ExternalSignerCfg struct {
	// URL of the external signer rpc server, if set this overrides transaction
	// options and uses external signer
	// for signing transactions.
	URL string `koanf:"url"`
	// Hex encoded ethereum address of the external signer.
	Address string `koanf:"address"`
	// API method name (e.g. eth_signTransaction).
	Method string `koanf:"method"`
	// (Optional) Path to the external signer root CA certificate.
	// This allows us to use self-signed certificats on the external signer.
	RootCA string `koanf:"root-ca"`
	// (Optional) Client certificate for mtls.
	ClientCert string `koanf:"client-cert"`
	// (Optional) Client certificate key for mtls.
	// This is required when client-cert is set.
	ClientPrivateKey string `koanf:"client-private-key"`
	// TLS config option, when enabled skips certificate verification of external signer.
	InsecureSkipVerify bool `koanf:"insecure-skip-verify"`
}

type DangerousConfig struct {
	// This should be used with caution, only when dataposter somehow gets in a
	// bad state and we require clearing it.
	ClearDBStorage bool `koanf:"clear-dbstorage"`
}

// ConfigFetcher function type is used instead of directly passing config so
// that flags can be reloaded dynamically.
type ConfigFetcher func() *DataPosterConfig

func DataPosterConfigAddOptions(prefix string, f *pflag.FlagSet, defaultDataPosterConfig DataPosterConfig) {
	f.String(prefix+".replacement-times", defaultDataPosterConfig.ReplacementTimes, "comma-separated list of durations since first posting to attempt a replace-by-fee")
	f.String(prefix+".blob-tx-replacement-times", defaultDataPosterConfig.BlobTxReplacementTimes, "comma-separated list of durations since first posting a blob transaction to attempt a replace-by-fee")
	f.Bool(prefix+".wait-for-l1-finality", defaultDataPosterConfig.WaitForL1Finality, "only treat a transaction as confirmed after L1 finality has been achieved (recommended)")
	f.Uint64(prefix+".max-mempool-transactions", defaultDataPosterConfig.MaxMempoolTransactions, "the maximum number of transactions to have queued in the mempool at once (0 = unlimited)")
	f.Uint64(prefix+".max-mempool-weight", defaultDataPosterConfig.MaxMempoolWeight, "the maximum number of weight (weight = min(1, tx.blobs)) to have queued in the mempool at once (0 = unlimited)")
	f.Int(prefix+".max-queued-transactions", defaultDataPosterConfig.MaxQueuedTransactions, "the maximum number of unconfirmed transactions to track at once (0 = unlimited)")
	f.Float64(prefix+".target-price-gwei", defaultDataPosterConfig.TargetPriceGwei, "the target price to use for maximum fee cap calculation")
	f.Float64(prefix+".urgency-gwei", defaultDataPosterConfig.UrgencyGwei, "the urgency to use for maximum fee cap calculation")
	f.Float64(prefix+".min-tip-cap-gwei", defaultDataPosterConfig.MinTipCapGwei, "the minimum tip cap to post transactions at")
	f.Float64(prefix+".min-blob-tx-tip-cap-gwei", defaultDataPosterConfig.MinBlobTxTipCapGwei, "the minimum tip cap to post EIP-4844 blob carrying transactions at")
	f.Float64(prefix+".max-tip-cap-gwei", defaultDataPosterConfig.MaxTipCapGwei, "the maximum tip cap to post transactions at")
	f.Float64(prefix+".max-blob-tx-tip-cap-gwei", defaultDataPosterConfig.MaxBlobTxTipCapGwei, "the maximum tip cap to post EIP-4844 blob carrying transactions at")
	f.Uint64(prefix+".max-fee-bid-multiple-bips", uint64(defaultDataPosterConfig.MaxFeeBidMultipleBips), "the maximum multiple of the current price to bid for a transaction's fees (may be exceeded due to min rbf increase, 0 = unlimited)")
	f.Uint64(prefix+".nonce-rbf-soft-confs", defaultDataPosterConfig.NonceRbfSoftConfs, "the maximum probable reorg depth, used to determine when a transaction will no longer likely need replaced-by-fee")
	f.Bool(prefix+".allocate-mempool-balance", defaultDataPosterConfig.AllocateMempoolBalance, "if true, don't put transactions in the mempool that spend a total greater than the batch poster's balance")
	f.Bool(prefix+".use-db-storage", defaultDataPosterConfig.UseDBStorage, "uses database storage when enabled")
	f.Bool(prefix+".use-noop-storage", defaultDataPosterConfig.UseNoOpStorage, "uses noop storage, it doesn't store anything")
	f.Bool(prefix+".legacy-storage-encoding", defaultDataPosterConfig.LegacyStorageEncoding, "encodes items in a legacy way (as it was before dropping generics)")
	f.String(prefix+".max-fee-cap-formula", defaultDataPosterConfig.MaxFeeCapFormula, "mathematical formula to calculate maximum fee cap gwei the result of which would be float64.\n"+
		"This expression is expected to be evaluated please refer https://github.com/Knetic/govaluate/blob/master/MANUAL.md to find all available mathematical operators.\n"+
		"Currently available variables to construct the formula are BacklogOfBatches, UrgencyGWei, ElapsedTime, ElapsedTimeBase, ElapsedTimeImportance, and TargetPriceGWei")
	f.Duration(prefix+".elapsed-time-base", defaultDataPosterConfig.ElapsedTimeBase, "unit to measure the time elapsed since creation of transaction used for maximum fee cap calculation")
	f.Float64(prefix+".elapsed-time-importance", defaultDataPosterConfig.ElapsedTimeImportance, "weight given to the units of time elapsed used for maximum fee cap calculation")

	signature.SimpleHmacConfigAddOptions(prefix+".redis-signer", f)
	addDangerousOptions(prefix+".dangerous", f)
	addExternalSignerOptions(prefix+".external-signer", f)
	f.Bool(prefix+".disable-new-tx", defaultDataPosterConfig.DisableNewTx, "disable posting new transactions, data poster will still keep confirming existing batches")
}

func addDangerousOptions(prefix string, f *pflag.FlagSet) {
	f.Bool(prefix+".clear-dbstorage", DefaultDataPosterConfig.Dangerous.ClearDBStorage, "clear database storage")
}

func addExternalSignerOptions(prefix string, f *pflag.FlagSet) {
	f.String(prefix+".url", DefaultDataPosterConfig.ExternalSigner.URL, "external signer url")
	f.String(prefix+".address", DefaultDataPosterConfig.ExternalSigner.Address, "external signer address")
	f.String(prefix+".method", DefaultDataPosterConfig.ExternalSigner.Method, "external signer method")
	f.String(prefix+".root-ca", DefaultDataPosterConfig.ExternalSigner.RootCA, "external signer root CA")
	f.String(prefix+".client-cert", DefaultDataPosterConfig.ExternalSigner.ClientCert, "rpc client cert")
	f.String(prefix+".client-private-key", DefaultDataPosterConfig.ExternalSigner.ClientPrivateKey, "rpc client private key")
	f.Bool(prefix+".insecure-skip-verify", DefaultDataPosterConfig.ExternalSigner.InsecureSkipVerify, "skip TLS certificate verification")
}

var DefaultDataPosterConfig = DataPosterConfig{
	ReplacementTimes:       "5m,10m,20m,30m,1h,2h,4h,6h,8h,12h,16h,18h,20h,22h",
	BlobTxReplacementTimes: "5m,10m,30m,1h,4h,8h,16h,22h",
	WaitForL1Finality:      true,
	TargetPriceGwei:        120.,
	UrgencyGwei:            10.,
	MaxMempoolTransactions: 18,
	MaxMempoolWeight:       18,
	MinTipCapGwei:          2,
	MinBlobTxTipCapGwei:    1, // default geth minimum, and relays aren't likely to accept lower values given propagation time
	MaxTipCapGwei:          5,
	MaxBlobTxTipCapGwei:    1, // lower than normal because 4844 rbf is a minimum of a 2x
	MaxFeeBidMultipleBips:  arbmath.OneInBips * 10,
	NonceRbfSoftConfs:      1,
	AllocateMempoolBalance: true,
	UseDBStorage:           true,
	UseNoOpStorage:         false,
	LegacyStorageEncoding:  false,
	Dangerous:              DangerousConfig{ClearDBStorage: false},
	ExternalSigner:         ExternalSignerCfg{Method: "eth_signTransaction", InsecureSkipVerify: false},
	MaxFeeCapFormula:       "((BacklogOfBatches * UrgencyGWei) ** 2) + ((ElapsedTime/ElapsedTimeBase) ** 2) * ElapsedTimeImportance + TargetPriceGWei",
	ElapsedTimeBase:        10 * time.Minute,
	ElapsedTimeImportance:  10,
	DisableNewTx:           false,
}

var DefaultDataPosterConfigForValidator = func() DataPosterConfig {
	config := DefaultDataPosterConfig
	// the validator cannot queue transactions
	config.MaxMempoolTransactions = 18
	config.MaxMempoolWeight = 18
	return config
}()

var TestDataPosterConfig = DataPosterConfig{
	ReplacementTimes:       "1s,2s,5s,10s,20s,30s,1m,5m",
	BlobTxReplacementTimes: "1s,10s,30s,5m",
	RedisSigner:            signature.TestSimpleHmacConfig,
	WaitForL1Finality:      false,
	TargetPriceGwei:        120.,
	UrgencyGwei:            2.,
	MaxMempoolTransactions: 18,
	MaxMempoolWeight:       18,
	MinTipCapGwei:          0.05,
	MinBlobTxTipCapGwei:    1,
	MaxTipCapGwei:          5,
	MaxBlobTxTipCapGwei:    1,
	MaxFeeBidMultipleBips:  arbmath.OneInBips * 10,
	NonceRbfSoftConfs:      1,
	AllocateMempoolBalance: true,
	UseDBStorage:           false,
	UseNoOpStorage:         false,
	LegacyStorageEncoding:  false,
	ExternalSigner:         ExternalSignerCfg{Method: "eth_signTransaction", InsecureSkipVerify: true},
	MaxFeeCapFormula:       "((BacklogOfBatches * UrgencyGWei) ** 2) + ((ElapsedTime/ElapsedTimeBase) ** 2) * ElapsedTimeImportance + TargetPriceGWei",
	ElapsedTimeBase:        10 * time.Minute,
	ElapsedTimeImportance:  10,
	DisableNewTx:           false,
}

var TestDataPosterConfigForValidator = func() DataPosterConfig {
	config := TestDataPosterConfig
	// the validator cannot queue transactions
	config.MaxMempoolTransactions = 18
	config.MaxMempoolWeight = 18
	return config
}()<|MERGE_RESOLUTION|>--- conflicted
+++ resolved
@@ -34,12 +34,8 @@
 	"github.com/ethereum/go-ethereum/signer/core/apitypes"
 	"github.com/go-redis/redis/v8"
 	"github.com/holiman/uint256"
-<<<<<<< HEAD
-	"github.com/offchainlabs/nitro/arbnode/dataposter/externalsigner"
-=======
 	"github.com/offchainlabs/nitro/arbnode/dataposter/dbstorage"
 	"github.com/offchainlabs/nitro/arbnode/dataposter/noop"
->>>>>>> 5589f2b3
 	"github.com/offchainlabs/nitro/arbnode/dataposter/slice"
 	"github.com/offchainlabs/nitro/arbnode/dataposter/storage"
 	"github.com/offchainlabs/nitro/arbutil"
@@ -50,6 +46,8 @@
 	"github.com/offchainlabs/nitro/util/signature"
 	"github.com/offchainlabs/nitro/util/stopwaiter"
 	"github.com/spf13/pflag"
+
+	redisstorage "github.com/offchainlabs/nitro/arbnode/dataposter/redis"
 )
 
 // Dataposter implements functionality to post transactions on the chain. It
@@ -142,32 +140,33 @@
 		useNoOpStorage = true
 		log.Info("Disabling data poster storage, as parent chain appears to be an Arbitrum chain without a mempool")
 	}
-	// encF := func() storage.EncoderDecoderInterface {
-	// 	if opts.Config().LegacyStorageEncoding {
-	// 		return &storage.LegacyEncoderDecoder{}
-	// 	}
-	// 	return &storage.EncoderDecoder{}
-	// }
-	// switch {
-	// case useNoOpStorage:
-	// queue = &noop.Storage{}
-	// case opts.RedisClient != nil:
-	// 	var err error
-	// 	queue, err = redisstorage.NewStorage(opts.RedisClient, opts.RedisKey, &cfg.RedisSigner, encF)
-	// 	if err != nil {
-	// 		return nil, err
-	// 	}
-	// case cfg.UseDBStorage:
-	// storage := dbstorage.New(opts.Database, func() storage.EncoderDecoderInterface { return &storage.EncoderDecoder{} })
-	// // if cfg.Dangerous.ClearDBStorage {
-	// if err := storage.PruneAll(ctx); err != nil {
-	// 	return nil, err
-	// }
-	// // }
-	// queue = storage
-	// default:
-	queue := slice.NewStorage(func() storage.EncoderDecoderInterface { return &storage.EncoderDecoder{} })
-	// }
+	encF := func() storage.EncoderDecoderInterface {
+		if opts.Config().LegacyStorageEncoding {
+			return &storage.LegacyEncoderDecoder{}
+		}
+		return &storage.EncoderDecoder{}
+	}
+	var queue QueueStorage
+	switch {
+	case useNoOpStorage:
+		queue = &noop.Storage{}
+	case opts.RedisClient != nil:
+		var err error
+		queue, err = redisstorage.NewStorage(opts.RedisClient, opts.RedisKey, &cfg.RedisSigner, encF)
+		if err != nil {
+			return nil, err
+		}
+	case cfg.UseDBStorage:
+		storage := dbstorage.New(opts.Database, func() storage.EncoderDecoderInterface { return &storage.EncoderDecoder{} })
+		if cfg.Dangerous.ClearDBStorage {
+			if err := storage.PruneAll(ctx); err != nil {
+				return nil, err
+			}
+		}
+		queue = storage
+	default:
+		queue = slice.NewStorage(func() storage.EncoderDecoderInterface { return &storage.EncoderDecoder{} })
+	}
 	expression, err := govaluate.NewEvaluableExpression(cfg.MaxFeeCapFormula)
 	if err != nil {
 		return nil, fmt.Errorf("error creating govaluate evaluable expression for calculating maxFeeCap: %w", err)
@@ -429,8 +428,7 @@
 }
 
 func (p *DataPoster) waitForL1Finality() bool {
-	// return p.config().WaitForL1Finality && !p.headerReader.IsParentChainArbitrum()
-	return false
+	return p.config().WaitForL1Finality && !p.headerReader.IsParentChainArbitrum()
 }
 
 // Requires the caller hold the mutex.
@@ -737,11 +735,7 @@
 	if err != nil {
 		return nil, err
 	}
-<<<<<<< HEAD
-	return p.postTransaction(ctx, time.Now(), nonce, nil, to, calldata, gasLimit, value, nil, nil)
-=======
 	return p.postTransactionWithMutex(ctx, time.Now(), nonce, nil, to, calldata, gasLimit, value, nil, nil)
->>>>>>> 5589f2b3
 }
 
 func (p *DataPoster) PostSimpleTransaction(ctx context.Context, nonce uint64, to common.Address, calldata []byte, gasLimit uint64, value *big.Int) (*types.Transaction, error) {
@@ -751,12 +745,6 @@
 func (p *DataPoster) PostTransaction(ctx context.Context, dataCreatedAt time.Time, nonce uint64, meta []byte, to common.Address, calldata []byte, gasLimit uint64, value *big.Int, kzgBlobs []kzg4844.Blob, accessList types.AccessList) (*types.Transaction, error) {
 	p.mutex.Lock()
 	defer p.mutex.Unlock()
-<<<<<<< HEAD
-	return p.postTransaction(ctx, dataCreatedAt, nonce, meta, to, calldata, gasLimit, value, kzgBlobs, accessList)
-}
-
-func (p *DataPoster) postTransaction(ctx context.Context, dataCreatedAt time.Time, nonce uint64, meta []byte, to common.Address, calldata []byte, gasLimit uint64, value *big.Int, kzgBlobs []kzg4844.Blob, accessList types.AccessList) (*types.Transaction, error) {
-=======
 	return p.postTransactionWithMutex(ctx, dataCreatedAt, nonce, meta, to, calldata, gasLimit, value, kzgBlobs, accessList)
 }
 
@@ -765,7 +753,6 @@
 	if p.config().DisableNewTx {
 		return nil, fmt.Errorf("posting new transaction is disabled")
 	}
->>>>>>> 5589f2b3
 
 	var weight uint64 = 1
 	if len(kzgBlobs) > 0 {
@@ -793,6 +780,7 @@
 	if err != nil {
 		return nil, err
 	}
+
 	var deprecatedData types.DynamicFeeTx
 	var inner types.TxData
 	replacementTimes := p.replacementTimes
@@ -852,7 +840,6 @@
 		return nil, fmt.Errorf("signing transaction: %w", err)
 	}
 	cumulativeWeight := lastCumulativeWeight + weight
-
 	queuedTx := storage.QueuedTransaction{
 		DeprecatedData:         deprecatedData,
 		FullTx:                 fullTx,
@@ -1372,11 +1359,11 @@
 	ReplacementTimes:       "5m,10m,20m,30m,1h,2h,4h,6h,8h,12h,16h,18h,20h,22h",
 	BlobTxReplacementTimes: "5m,10m,30m,1h,4h,8h,16h,22h",
 	WaitForL1Finality:      true,
-	TargetPriceGwei:        120.,
-	UrgencyGwei:            10.,
+	TargetPriceGwei:        60.,
+	UrgencyGwei:            2.,
 	MaxMempoolTransactions: 18,
 	MaxMempoolWeight:       18,
-	MinTipCapGwei:          2,
+	MinTipCapGwei:          0.05,
 	MinBlobTxTipCapGwei:    1, // default geth minimum, and relays aren't likely to accept lower values given propagation time
 	MaxTipCapGwei:          5,
 	MaxBlobTxTipCapGwei:    1, // lower than normal because 4844 rbf is a minimum of a 2x
@@ -1397,8 +1384,8 @@
 var DefaultDataPosterConfigForValidator = func() DataPosterConfig {
 	config := DefaultDataPosterConfig
 	// the validator cannot queue transactions
-	config.MaxMempoolTransactions = 18
-	config.MaxMempoolWeight = 18
+	config.MaxMempoolTransactions = 1
+	config.MaxMempoolWeight = 1
 	return config
 }()
 
@@ -1407,7 +1394,7 @@
 	BlobTxReplacementTimes: "1s,10s,30s,5m",
 	RedisSigner:            signature.TestSimpleHmacConfig,
 	WaitForL1Finality:      false,
-	TargetPriceGwei:        120.,
+	TargetPriceGwei:        60.,
 	UrgencyGwei:            2.,
 	MaxMempoolTransactions: 18,
 	MaxMempoolWeight:       18,
@@ -1431,7 +1418,7 @@
 var TestDataPosterConfigForValidator = func() DataPosterConfig {
 	config := TestDataPosterConfig
 	// the validator cannot queue transactions
-	config.MaxMempoolTransactions = 18
-	config.MaxMempoolWeight = 18
+	config.MaxMempoolTransactions = 1
+	config.MaxMempoolWeight = 1
 	return config
 }()