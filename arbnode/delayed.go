--- conflicted
+++ resolved
@@ -203,17 +203,10 @@
 				Header: &arbos.L1IncomingMessageHeader{
 					Kind:        parsedLog.Kind,
 					Poster:      parsedLog.Sender,
-<<<<<<< HEAD
 					BlockNumber: parsedLog.Raw.BlockNumber,
 					Timestamp:   parsedLog.Timestamp,
-					RequestId:   common.BigToHash(parsedLog.MessageIndex),
+					RequestId:   &requestId,
 					L1BaseFee:   parsedLog.BaseFeeL1,
-=======
-					BlockNumber: common.BigToHash(new(big.Int).SetUint64(parsedLog.Raw.BlockNumber)),
-					Timestamp:   common.BigToHash(parsedLog.Timestamp),
-					RequestId:   &requestId,
-					BaseFeeL1:   common.BigToHash(parsedLog.BaseFeeL1),
->>>>>>> 5e1f061c
 				},
 				L2msg: data,
 			},
