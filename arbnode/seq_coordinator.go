--- conflicted
+++ resolved
@@ -45,16 +45,6 @@
 }
 
 type SeqCoordinatorConfig struct {
-<<<<<<< HEAD
-	LockoutDuration time.Duration
-	LockoutSpare    time.Duration
-	SeqNumDuration  time.Duration
-	UpdateInterval  time.Duration
-	RetryInterval   time.Duration
-	AllowedMsgLag   arbutil.MessageIndex // will only be marked live if not too far behind
-	MaxMsgPerPoll   arbutil.MessageIndex
-	MyUrl           string
-=======
 	Enable          bool                 `koanf:"enable"`
 	LockoutDuration time.Duration        `koanf:"lockout-duration"`
 	LockoutSpare    time.Duration        `koanf:"lockout-spare"`
@@ -62,6 +52,7 @@
 	UpdateInterval  time.Duration        `koanf:"update-interval"`
 	RetryInterval   time.Duration        `koanf:"retry-interval"`
 	AllowedMsgLag   arbutil.MessageIndex `koanf:"allowed-msg-lag"`
+	MaxMsgPerPoll   arbutil.MessageIndex `koanf:"msg-per-poll"`
 	MyUrl           string               `koanf:"my-url"`
 }
 
@@ -73,8 +64,8 @@
 	f.Duration(prefix+".update-interval", DefaultSeqCoordinatorConfig.UpdateInterval, "")
 	f.Duration(prefix+".retry-interval", DefaultSeqCoordinatorConfig.RetryInterval, "")
 	f.Uint16(prefix+".allowed-msg-lag", uint16(DefaultSeqCoordinatorConfig.AllowedMsgLag), "will only be marked live if not too far behind")
+	f.Uint16(prefix+".msg-per-poll", uint16(DefaultSeqCoordinatorConfig.MaxMsgPerPoll), "will only be marked live if not too far behind")
 	f.String(prefix+".my-url", DefaultSeqCoordinatorConfig.MyUrl, "")
->>>>>>> ef8bca11
 }
 
 var DefaultSeqCoordinatorConfig = SeqCoordinatorConfig{
@@ -84,21 +75,8 @@
 	SeqNumDuration:  time.Duration(24) * time.Hour,
 	UpdateInterval:  time.Duration(10) * time.Second,
 	RetryInterval:   time.Second,
-<<<<<<< HEAD
 	AllowedMsgLag:   200,
 	MaxMsgPerPoll:   120,
-}
-
-var TestSeqCoordinatorConfig = SeqCoordinatorConfig{
-	LockoutDuration: time.Millisecond * 400,
-	LockoutSpare:    time.Millisecond * 3,
-	SeqNumDuration:  time.Minute * 10,
-	UpdateInterval:  time.Millisecond * 40,
-	RetryInterval:   time.Millisecond * 5,
-	AllowedMsgLag:   5,
-	MaxMsgPerPoll:   20,
-=======
-	AllowedMsgLag:   arbutil.MessageIndex(50),
 	MyUrl:           "",
 }
 
@@ -109,9 +87,9 @@
 	SeqNumDuration:  time.Minute * 10,
 	UpdateInterval:  time.Millisecond * 10,
 	RetryInterval:   time.Millisecond * 3,
-	AllowedMsgLag:   3,
+	AllowedMsgLag:   5,
+	MaxMsgPerPoll:   20,
 	MyUrl:           "",
->>>>>>> ef8bca11
 }
 
 func NewSeqCoordinator(streamer *TransactionStreamer, sequencer *Sequencer, client redis.UniversalClient, config SeqCoordinatorConfig) *SeqCoordinator {
