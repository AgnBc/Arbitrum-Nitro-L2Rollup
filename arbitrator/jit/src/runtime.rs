// Copyright 2022, Offchain Labs, Inc.
// For license information, see https://github.com/nitro/blob/master/LICENSE

use crate::{
    gostack::{GoStack, TimeoutInfo},
    machine::{Escape, MaybeEscape, WasmEnvMut},
};

use rand::RngCore;

use std::io::Write;

pub fn go_debug(x: u32) {
    println!("go debug: {x}")
}

pub fn reset_memory_data_view(_: u32) {}

pub fn wasm_exit(mut env: WasmEnvMut, sp: u32) -> MaybeEscape {
    let (sp, _) = GoStack::new(sp, &mut env);
    Escape::exit(sp.read_u32(0))
}

pub fn wasm_write(mut env: WasmEnvMut, sp: u32) {
    let (sp, _) = GoStack::new(sp, &mut env);
    let fd = sp.read_u64(0);
    let ptr = sp.read_u64(1);
    let len = sp.read_u32(2);
    let buf = sp.read_slice(ptr, len.into());
    if fd == 2 {
        let stderr = std::io::stderr();
        let mut stderr = stderr.lock();
        stderr.write_all(&buf).unwrap();
    } else {
        let stdout = std::io::stdout();
        let mut stdout = stdout.lock();
        stdout.write_all(&buf).unwrap();
    }
}

pub fn nanotime1(mut env: WasmEnvMut, sp: u32) {
<<<<<<< HEAD
    let (sp, env) = GoStack::new(sp, &mut env);
=======
    let (sp, mut env) = GoStack::new(sp, &mut env);
>>>>>>> 0904b697
    env.go_state.time += env.go_state.time_interval;
    sp.write_u64(0, env.go_state.time);
}

pub fn walltime(mut env: WasmEnvMut, sp: u32) {
<<<<<<< HEAD
    let (sp, env) = GoStack::new(sp, &mut env);
=======
    let (sp, mut env) = GoStack::new(sp, &mut env);
>>>>>>> 0904b697
    env.go_state.time += env.go_state.time_interval;
    sp.write_u64(0, env.go_state.time / 1_000_000_000);
    sp.write_u32(1, (env.go_state.time % 1_000_000_000) as u32);
}

pub fn walltime1(mut env: WasmEnvMut, sp: u32) {
<<<<<<< HEAD
    let (sp, env) = GoStack::new(sp, &mut env);
=======
    let (sp, mut env) = GoStack::new(sp, &mut env);
>>>>>>> 0904b697
    env.go_state.time += env.go_state.time_interval;
    sp.write_u64(0, env.go_state.time / 1_000_000_000);
    sp.write_u64(1, env.go_state.time % 1_000_000_000);
}

pub fn schedule_timeout_event(mut env: WasmEnvMut, sp: u32) {
    let (sp, env) = GoStack::new(sp, &mut env);
    let mut time = sp.read_u64(0);
    time = time.saturating_mul(1_000_000); // milliseconds to nanoseconds
    time = time.saturating_add(env.go_state.time); // add the current time to the delay

    let timeouts = &mut env.go_state.timeouts;
    let id = timeouts.next_id;
    timeouts.next_id += 1;
    timeouts.times.push(TimeoutInfo { time, id });
    timeouts.pending_ids.insert(id);

    sp.write_u32(1, id);
}

pub fn clear_timeout_event(mut env: WasmEnvMut, sp: u32) {
    let (sp, env) = GoStack::new(sp, &mut env);

    let id = sp.read_u32(0);
    if !env.go_state.timeouts.pending_ids.remove(&id) {
        eprintln!("Go attempting to clear not pending timeout event {id}");
    }
}

pub fn get_random_data(mut env: WasmEnvMut, sp: u32) {
    let (sp, env) = GoStack::new(sp, &mut env);

    let mut ptr = u32::try_from(sp.read_u64(0)).expect("Go getRandomData pointer not a u32");
    let mut len = sp.read_u64(1);
    while len >= 4 {
        let next = env.go_state.rng.next_u32();
        sp.write_u32_ptr(ptr, next);
        ptr += 4;
        len -= 4;
    }
    if len > 0 {
        let mut rem = env.go_state.rng.next_u32();
        for _ in 0..len {
            sp.write_u8_ptr(ptr, rem as u8);
            ptr += 1;
            rem >>= 8;
        }
    }
}<|MERGE_RESOLUTION|>--- conflicted
+++ resolved
@@ -39,32 +39,20 @@
 }
 
 pub fn nanotime1(mut env: WasmEnvMut, sp: u32) {
-<<<<<<< HEAD
-    let (sp, env) = GoStack::new(sp, &mut env);
-=======
     let (sp, mut env) = GoStack::new(sp, &mut env);
->>>>>>> 0904b697
     env.go_state.time += env.go_state.time_interval;
     sp.write_u64(0, env.go_state.time);
 }
 
 pub fn walltime(mut env: WasmEnvMut, sp: u32) {
-<<<<<<< HEAD
-    let (sp, env) = GoStack::new(sp, &mut env);
-=======
     let (sp, mut env) = GoStack::new(sp, &mut env);
->>>>>>> 0904b697
     env.go_state.time += env.go_state.time_interval;
     sp.write_u64(0, env.go_state.time / 1_000_000_000);
     sp.write_u32(1, (env.go_state.time % 1_000_000_000) as u32);
 }
 
 pub fn walltime1(mut env: WasmEnvMut, sp: u32) {
-<<<<<<< HEAD
-    let (sp, env) = GoStack::new(sp, &mut env);
-=======
     let (sp, mut env) = GoStack::new(sp, &mut env);
->>>>>>> 0904b697
     env.go_state.time += env.go_state.time_interval;
     sp.write_u64(0, env.go_state.time / 1_000_000_000);
     sp.write_u64(1, env.go_state.time % 1_000_000_000);
