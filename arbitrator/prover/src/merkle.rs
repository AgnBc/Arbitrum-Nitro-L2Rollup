// Copyright 2021-2023, Offchain Labs, Inc.
// For license information, see https://github.com/nitro/blob/master/LICENSE

use arbutil::Bytes32;
use digest::Digest;

use enum_iterator::Sequence;

#[cfg(feature = "counters")]
use enum_iterator::all;

#[cfg(feature = "counters")]
use std::sync::atomic::AtomicUsize;

#[cfg(feature = "counters")]
use std::sync::atomic::Ordering;

#[cfg(feature = "counters")]
use lazy_static::lazy_static;

#[cfg(feature = "counters")]
use std::collections::HashMap;

use core::panic;
use serde::{Deserialize, Serialize};
use sha3::Keccak256;
use std::{
    collections::HashSet,
    convert::TryInto,
    sync::{Arc, Mutex},
};

mod zerohashes;

use zerohashes::ZERO_HASHES;

use self::zerohashes::EMPTY_HASH;

#[cfg(feature = "counters")]
lazy_static! {
    static ref NEW_COUNTERS: HashMap<&'static MerkleType, AtomicUsize> = {
        let mut map = HashMap::new();
        map.insert(&MerkleType::Empty, AtomicUsize::new(0));
        map.insert(&MerkleType::Value, AtomicUsize::new(0));
        map.insert(&MerkleType::Function, AtomicUsize::new(0));
        map.insert(&MerkleType::Instruction, AtomicUsize::new(0));
        map.insert(&MerkleType::Memory, AtomicUsize::new(0));
        map.insert(&MerkleType::Table, AtomicUsize::new(0));
        map.insert(&MerkleType::TableElement, AtomicUsize::new(0));
        map.insert(&MerkleType::Module, AtomicUsize::new(0));
        map
    };
}
#[cfg(feature = "counters")]
lazy_static! {
    static ref ROOT_COUNTERS: HashMap<&'static MerkleType, AtomicUsize> = {
        let mut map = HashMap::new();
        map.insert(&MerkleType::Empty, AtomicUsize::new(0));
        map.insert(&MerkleType::Value, AtomicUsize::new(0));
        map.insert(&MerkleType::Function, AtomicUsize::new(0));
        map.insert(&MerkleType::Instruction, AtomicUsize::new(0));
        map.insert(&MerkleType::Memory, AtomicUsize::new(0));
        map.insert(&MerkleType::Table, AtomicUsize::new(0));
        map.insert(&MerkleType::TableElement, AtomicUsize::new(0));
        map.insert(&MerkleType::Module, AtomicUsize::new(0));
        map
    };
}
#[cfg(feature = "counters")]
lazy_static! {
    static ref SET_COUNTERS: HashMap<&'static MerkleType, AtomicUsize> = {
        let mut map = HashMap::new();
        map.insert(&MerkleType::Empty, AtomicUsize::new(0));
        map.insert(&MerkleType::Value, AtomicUsize::new(0));
        map.insert(&MerkleType::Function, AtomicUsize::new(0));
        map.insert(&MerkleType::Instruction, AtomicUsize::new(0));
        map.insert(&MerkleType::Memory, AtomicUsize::new(0));
        map.insert(&MerkleType::Table, AtomicUsize::new(0));
        map.insert(&MerkleType::TableElement, AtomicUsize::new(0));
        map.insert(&MerkleType::Module, AtomicUsize::new(0));
        map
    };
}
#[cfg(feature = "counters")]
lazy_static! {
    static ref RESIZE_COUNTERS: HashMap<&'static MerkleType, AtomicUsize> = {
        let mut map = HashMap::new();
        map.insert(&MerkleType::Empty, AtomicUsize::new(0));
        map.insert(&MerkleType::Value, AtomicUsize::new(0));
        map.insert(&MerkleType::Function, AtomicUsize::new(0));
        map.insert(&MerkleType::Instruction, AtomicUsize::new(0));
        map.insert(&MerkleType::Memory, AtomicUsize::new(0));
        map.insert(&MerkleType::Table, AtomicUsize::new(0));
        map.insert(&MerkleType::TableElement, AtomicUsize::new(0));
        map.insert(&MerkleType::Module, AtomicUsize::new(0));
        map
    };
}

#[derive(Debug, Clone, Copy, Hash, PartialEq, Eq, Serialize, Deserialize, Sequence)]
pub enum MerkleType {
    Empty,
    Value,
    Function,
    Instruction,
    Memory,
    Table,
    TableElement,
    Module,
}

impl Default for MerkleType {
    fn default() -> Self {
        Self::Empty
    }
}

#[cfg(feature = "counters")]
pub fn print_counters() {
    for ty in all::<MerkleType>() {
        if ty == MerkleType::Empty {
            continue;
        }
        println!(
            "{} New: {}, Root: {}, Set: {} Resize: {}",
            ty.get_prefix(),
            NEW_COUNTERS[&ty].load(Ordering::Relaxed),
            ROOT_COUNTERS[&ty].load(Ordering::Relaxed),
            SET_COUNTERS[&ty].load(Ordering::Relaxed),
            RESIZE_COUNTERS[&ty].load(Ordering::Relaxed),
        );
    }
}

#[cfg(feature = "counters")]
pub fn reset_counters() {
    for ty in all::<MerkleType>() {
        if ty == MerkleType::Empty {
            continue;
        }
        NEW_COUNTERS[&ty].store(0, Ordering::Relaxed);
        ROOT_COUNTERS[&ty].store(0, Ordering::Relaxed);
        SET_COUNTERS[&ty].store(0, Ordering::Relaxed);
        RESIZE_COUNTERS[&ty].store(0, Ordering::Relaxed);
    }
}

impl MerkleType {
    pub fn get_prefix(self) -> &'static str {
        match self {
            MerkleType::Empty => panic!("Attempted to get prefix of empty merkle type"),
            MerkleType::Value => "Value merkle tree:",
            MerkleType::Function => "Function merkle tree:",
            MerkleType::Instruction => "Instruction merkle tree:",
            MerkleType::Memory => "Memory merkle tree:",
            MerkleType::Table => "Table merkle tree:",
            MerkleType::TableElement => "Table element merkle tree:",
            MerkleType::Module => "Module merkle tree:",
        }
    }
}

#[derive(Debug, Clone, Default, Serialize, Deserialize)]
struct Layers {
    data: Vec<Vec<Bytes32>>,
    dirt: Vec<HashSet<usize>>,
}

/// A Merkle tree with a fixed number of layers
///
/// https://en.wikipedia.org/wiki/Merkle_tree
///
/// Each instance's leaves contain the hashes of a specific [MerkleType].
/// The tree does not grow in height, but it can be initialized with fewer
/// leaves than the number that could be contained in its layers.
///
/// When initialized with [Merkle::new], the tree has the minimum depth
/// necessary to hold all the leaves. (e.g. 5 leaves -> 4 layers.)
///
/// It can be over-provisioned using the [Merkle::new_advanced] method
/// and passing a minimum depth.
///
/// This structure does not contain the data itself, only the hashes.
#[derive(Debug, Clone, Default, Serialize, Deserialize)]
pub struct Merkle {
    ty: MerkleType,
    #[serde(with = "arc_mutex_sedre")]
<<<<<<< HEAD
    tree: Arc<Mutex<Vec<u8>>>,
    depth: usize,
    layer0_len: Arc<Mutex<usize>>,
    #[serde(with = "arc_mutex_sedre")]
    dirty_layers: Arc<Mutex<Vec<HashSet<usize>>>>,
=======
    layers: Arc<Mutex<Layers>>,
    min_depth: usize,
>>>>>>> d4a5fd01
}

fn hash_node(ty: MerkleType, a: impl AsRef<[u8]>, b: impl AsRef<[u8]>) -> Bytes32 {
    let mut h = Keccak256::new();
    h.update(ty.get_prefix());
    h.update(a);
    h.update(b);
    h.finalize().into()
}

const fn empty_hash_at(ty: MerkleType, layer_i: usize) -> &'static Bytes32 {
    match ty {
        MerkleType::Empty => EMPTY_HASH,
        MerkleType::Value => &ZERO_HASHES[0][layer_i],
        MerkleType::Function => &ZERO_HASHES[1][layer_i],
        MerkleType::Instruction => &ZERO_HASHES[2][layer_i],
        MerkleType::Memory => &ZERO_HASHES[3][layer_i],
        MerkleType::Table => &ZERO_HASHES[4][layer_i],
        MerkleType::TableElement => &ZERO_HASHES[5][layer_i],
        MerkleType::Module => &ZERO_HASHES[6][layer_i],
    }
}

impl Merkle {
    /// Creates a new Merkle tree with the given type and leaf hashes.
    /// The tree is built up to the minimum depth necessary to hold all the
    /// leaves.
    pub fn new(ty: MerkleType, hashes: Vec<Bytes32>) -> Merkle {
        Self::new_advanced(ty, hashes, 0)
    }

    /// Creates a new Merkle tree with the given type, leaf hashes, a hash to
    /// use for representing empty leaves, and a minimum depth.
    pub fn new_advanced(ty: MerkleType, hashes: Vec<Bytes32>, min_depth: usize) -> Merkle {
        #[cfg(feature = "counters")]
        NEW_COUNTERS[&ty].fetch_add(1, Ordering::Relaxed);
        if hashes.is_empty() && min_depth == 0 {
            return Merkle::default();
        }

        let hash_count = hashes.len();
        let mut target_depth = (hash_count as f64).log2().ceil() as usize;
        target_depth = target_depth + 1;
        target_depth = target_depth.max(min_depth);

        // Calculate the total capacity needed for the tree
        let total_capacity = calculate_total_capacity(target_depth, hash_count);

        let mut tree = Vec::with_capacity(total_capacity);

        // Append initial hashes to the tree
        for hash in hashes.into_iter() {
            tree.extend_from_slice(hash.as_slice());
        }

        let mut current_level_size = hash_count;
        let mut next_level_offset = tree.len();
        let mut depth = target_depth;

        let mut dirty_indices: Vec<HashSet<usize>> = Vec::with_capacity(depth);
        let mut layer_i = 0usize;
        while depth > 1 {
            let mut i = next_level_offset - current_level_size * 32;
            while i < next_level_offset {
                let left = &tree[i..i + 32];
                let right = if i + 32 < next_level_offset {
                    &tree[i + 32..i + 64]
                } else {
                    empty_hash_at(ty, layer_i).as_slice()
                };

                let parent_hash = hash_node(ty, left, right);
                tree.extend(parent_hash.as_slice());

                i += 64;
            }

            current_level_size = (current_level_size + 1) / 2;
            dirty_indices.push(HashSet::with_capacity(current_level_size));
            next_level_offset = tree.len();
            depth = depth.saturating_sub(1);
            layer_i += 1;
        }
        let layers = Arc::new(Mutex::new(Layers {
            data: layers,
            dirt: dirty_indices,
        }));
        Merkle {
            ty,
<<<<<<< HEAD
            tree: Arc::new(Mutex::new(tree)),
            depth: target_depth,
            layer0_len: Arc::new(Mutex::new(hash_count)),
            dirty_layers,
=======
            layers,
            min_depth,
>>>>>>> d4a5fd01
        }
    }

    #[inline(never)]
    fn rehash(&self) {
        let layers = &mut self.layers.lock().unwrap();
        if layers.dirt.is_empty() || layers.dirt[0].is_empty() {
            return;
        }
<<<<<<< HEAD
        let mut tree = self.tree.lock().unwrap();
        let mut child_layer_start = 0usize;
        let mut layer_start = self.calculate_layer_size(0) * 32;
        let mut layer_size = self.calculate_layer_size(1) * 32;
        for layer_i in 1..self.depth {
            let dirty_i = layer_i - 1;
            let dirt = dirty_layers[dirty_i].clone();
            for idx in dirt.iter() {
                let child_layer_size = self.calculate_layer_size(layer_i - 1) * 32;
                let left_child_idx = idx << 1;
                let right_child_idx = left_child_idx + 1;
                let left = get_node(&tree, child_layer_start, left_child_idx);
                let right = if child_layer_start + right_child_idx * 32
                    < child_layer_start + child_layer_size
                {
                    get_node(&tree, child_layer_start, right_child_idx)
                } else {
                    *empty_hash_at(self.ty, layer_i - 1)
                };
                let new_hash = hash_node(self.ty, left, right);
                let layer_idx = layer_start + idx * 32;
                if layer_idx < layer_start + layer_size {
                    tree[layer_idx..layer_idx + 32].copy_from_slice(new_hash.as_slice());
                } else {
                    panic!(
                        "Index out of bounds: {} >= {}",
                        layer_idx,
                        layer_start + layer_size
                    );
                }
                if layer_i < self.depth - 1 {
                    dirty_layers[dirty_i + 1].insert(idx >> 1);
                }
            }
            (child_layer_start, layer_start) = (layer_start, layer_start + layer_size);
            layer_size = self.calculate_layer_size(layer_i + 1) * 32;
            dirty_layers[dirty_i].clear();
=======
        for layer_i in 1..layers.data.len() {
            let dirty_i = layer_i - 1;
            let dirt = layers.dirt[dirty_i].clone();
            for idx in dirt.iter().sorted() {
                let left_child_idx = idx << 1;
                let right_child_idx = left_child_idx + 1;
                let left = layers.data[layer_i - 1][left_child_idx];
                let right = layers.data[layer_i - 1]
                    .get(right_child_idx)
                    .unwrap_or(empty_hash_at(self.ty, layer_i - 1));
                let new_hash = hash_node(self.ty, left, right);
                if *idx < layers.data[layer_i].len() {
                    layers.data[layer_i][*idx] = new_hash;
                } else {
                    layers.data[layer_i].push(new_hash);
                }
                if layer_i < layers.data.len() - 1 {
                    layers.dirt[dirty_i + 1].insert(idx >> 1);
                }
            }
            layers.dirt[dirty_i].clear();
>>>>>>> d4a5fd01
        }
    }

    pub fn root(&self) -> Bytes32 {
        #[cfg(feature = "counters")]
        ROOT_COUNTERS[&self.ty].fetch_add(1, Ordering::Relaxed);
<<<<<<< HEAD
        if self.is_empty() {
            return *empty_hash_at(self.ty, 0);
=======
        self.rehash();
        if let Some(layer) = self.layers.lock().unwrap().data.last() {
            assert_eq!(layer.len(), 1);
            layer[0]
        } else {
            Bytes32::default()
>>>>>>> d4a5fd01
        }
        self.rehash();
        let tree = self.tree.lock().unwrap();
        let len = tree.len();
        let mut root = [0u8; 32];
        root.copy_from_slice(&tree[len - 32..len]);
        root.into()
    }

    // Returns the total number of leaves the tree can hold.
    #[inline]
    fn capacity(&self) -> usize {
<<<<<<< HEAD
        let tree = self.tree.lock().unwrap();
        if tree.is_empty() && self.depth == 0 {
            return 0;
        }
        let base: usize = 2;
        base.pow((self.depth - 1).try_into().unwrap())
=======
        let layers = self.layers.lock().unwrap();
        if layers.data.is_empty() {
            return 0;
        }
        let base: usize = 2;
        base.pow((layers.data.len() - 1).try_into().unwrap())
>>>>>>> d4a5fd01
    }

    // Returns the number of leaves in the tree.
    pub fn len(&self) -> usize {
<<<<<<< HEAD
        self.calculate_layer_size(0)
    }

    pub fn is_empty(&self) -> bool {
        self.tree.lock().unwrap().is_empty()
=======
        self.layers.lock().unwrap().data[0].len()
    }

    pub fn is_empty(&self) -> bool {
        let layers = self.layers.lock().unwrap();
        layers.data.is_empty() || layers.data[0].is_empty()
>>>>>>> d4a5fd01
    }

    #[must_use]
    pub fn prove(&self, idx: usize) -> Option<Vec<u8>> {
<<<<<<< HEAD
        if self.is_empty() || idx >= self.len() {
=======
        let layers = self.layers.lock().unwrap();
        if layers.data.is_empty() || idx >= layers.data[0].len() {
>>>>>>> d4a5fd01
            return None;
        }
        Some(self.prove_any(idx))
    }

    /// creates a merkle proof regardless of if the leaf has content
    #[must_use]
    pub fn prove_any(&self, idx: usize) -> Vec<u8> {
        self.rehash();
<<<<<<< HEAD

        let mut proof = Vec::with_capacity(self.depth * 32);
        let mut node_index = idx;
        let mut layer_start = 0;

        for depth in 0.. {
            let layer_size = self.calculate_layer_size(depth);
            if layer_size == 0 {
=======
        let layers = self.layers.lock().unwrap();
        let mut proof = vec![u8::try_from(layers.data.len() - 1).unwrap()];
        for (layer_i, layer) in layers.data.iter().enumerate() {
            if layer_i == layers.data.len() - 1 {
>>>>>>> d4a5fd01
                break;
            }

            let sibling_index = if node_index % 2 == 0 {
                node_index + 1
            } else {
                node_index - 1
            };
            if sibling_index < layer_size {
                proof.extend(get_node(
                    &self.tree.lock().unwrap(),
                    layer_start,
                    sibling_index,
                ));
            } else {
                proof.extend(*empty_hash_at(self.ty, depth));
            }

            node_index >>= 1;
            layer_start += layer_size * 32;
        }
        proof
    }

    /// Adds a new leaf to the merkle
    /// Currently O(n) in the number of leaves (could be log(n))
    pub fn push_leaf(&mut self, leaf: Bytes32) {
<<<<<<< HEAD
        let mut leaves = self.leaves();
=======
        let mut leaves = self.layers.lock().unwrap().data.swap_remove(0);
>>>>>>> d4a5fd01
        leaves.push(leaf);
        *self = Self::new_advanced(self.ty, leaves, self.depth);
    }

    /// Removes the rightmost leaf from the merkle
    /// Currently O(n) in the number of leaves (could be log(n))
    pub fn pop_leaf(&mut self) {
<<<<<<< HEAD
        let mut leaves = self.leaves();
=======
        let mut leaves = self.layers.lock().unwrap().data.swap_remove(0);
>>>>>>> d4a5fd01
        leaves.pop();
        *self = Self::new_advanced(self.ty, leaves, self.depth);
    }

    // Sets the leaf at the given index to the given hash.
    // Panics if the index is out of bounds (since the structure doesn't grow).
    pub fn set(&self, idx: usize, hash: Bytes32) {
        #[cfg(feature = "counters")]
        SET_COUNTERS[&self.ty].fetch_add(1, Ordering::Relaxed);
<<<<<<< HEAD
        if idx >= self.len() {
            panic!("index {} out of bounds {}", idx, self.len());
        }
        let mut tree = self.tree.lock().unwrap();
        if tree[idx * 32..idx * 32 + 32].eq(hash.as_slice()) {
            return;
        }
        tree[idx * 32..idx * 32 + 32].copy_from_slice(hash.as_slice());
        self.dirty_layers.lock().unwrap()[0].insert(idx >> 1);
=======
        let mut layers = self.layers.lock().unwrap();
        if layers.data[0][idx] == hash {
            return;
        }
        layers.data[0][idx] = hash;
        layers.dirt[0].insert(idx >> 1);
>>>>>>> d4a5fd01
    }

    /// Resizes the number of leaves the tree can hold.
    ///
    /// The extra space is filled with empty hashes.
    pub fn resize(&self, new_len: usize) -> Result<usize, String> {
        #[cfg(feature = "counters")]
        RESIZE_COUNTERS[&self.ty].fetch_add(1, Ordering::Relaxed);
        if new_len > self.capacity() {
            return Err(format!(
                "Cannot resize to a length ({}) greater than the capacity ({})) of the tree.",
                new_len,
                self.capacity()
            ));
        }
<<<<<<< HEAD

        let mut new_tree = Vec::with_capacity(calculate_total_capacity(self.depth, new_len));
        let mut tree = self.tree.lock().unwrap();
        let mut layer_offset = 0;
        let mut new_next_layer_offset = new_len * 32;
        for layer_i in 0..self.depth {
            new_tree.extend_from_slice(
                &tree[layer_offset..(layer_offset + self.calculate_layer_size(layer_i) * 32)],
            );
            while new_tree.len() < new_next_layer_offset {
                new_tree.extend_from_slice(empty_hash_at(self.ty, layer_i).as_slice());
            }
            layer_offset += self.calculate_layer_size(layer_i) * 32;
            new_next_layer_offset =
                new_tree.len() + calculate_layer_size(self.depth, new_len, layer_i + 1) * 32;
        }
        let start = self.len();
        for i in start..new_len {
            self.dirty_layers.lock().unwrap()[0].insert(i >> 1);
        }
        *tree = new_tree;
        *self.layer0_len.lock().unwrap() = new_len;
        Ok(self.len())
    }

    // Helper function to get the leaves of the tree
    #[inline(always)]
    fn leaves(&self) -> Vec<Bytes32> {
        let tree = self.tree.lock().unwrap();
        let mut leaves = Vec::with_capacity(*self.layer0_len.lock().unwrap());
        for i in 0..*self.layer0_len.lock().unwrap() {
            let start = i * 32;
            let mut leaf = [0u8; 32];
            leaf.copy_from_slice(&tree[start..start + 32]);
            leaves.push(leaf.into());
        }
        leaves
    }

    // Helper function to calculate the size of a given layer
    #[inline(always)]
    fn calculate_layer_size(&self, layer: usize) -> usize {
        calculate_layer_size(self.depth, *self.layer0_len.lock().unwrap(), layer)
=======
        let mut layers = self.layers.lock().unwrap();
        let mut layer_size = new_len;
        for (layer_i, layer) in layers.data.iter_mut().enumerate() {
            layer.resize(layer_size, *empty_hash_at(self.ty, layer_i));
            layer_size = max(layer_size >> 1, 1);
        }
        let start = layers.data[0].len();
        for i in start..new_len {
            layers.dirt[0].insert(i);
        }
        Ok(layers.data[0].len())
>>>>>>> d4a5fd01
    }
}

// Helper function to get a node from the tree
#[inline(always)]
fn get_node(tree: &Vec<u8>, layer_start: usize, index: usize) -> Bytes32 {
    let start = layer_start + index * 32;
    let mut node = [0u8; 32];
    node.copy_from_slice(&tree[start..start + 32]);
    node.into()
}

fn calculate_layer_size(depth: usize, layer0_len: usize, layer: usize) -> usize {
    if layer >= depth {
        return 0;
    }
    let mut size = layer0_len;
    for _ in 0..layer {
        size = (size + 1) / 2;
    }
    size
}

fn calculate_total_capacity(depth: usize, layer0_len: usize) -> usize {
    let mut total_capacity = layer0_len * 32;
    let mut current_level_size = layer0_len;
    let mut depth = depth;
    while depth > 1 {
        current_level_size = (current_level_size + 1) / 2;
        total_capacity += current_level_size * 32;
        depth = depth.saturating_sub(1);
    }
    total_capacity
}

impl PartialEq for Merkle {
    fn eq(&self, other: &Self) -> bool {
        self.root() == other.root()
    }
}

impl Eq for Merkle {}

pub mod arc_mutex_sedre {
    pub fn serialize<S, T>(
        data: &std::sync::Arc<std::sync::Mutex<T>>,
        serializer: S,
    ) -> Result<S::Ok, S::Error>
    where
        S: serde::Serializer,
        T: serde::Serialize,
    {
        data.lock().unwrap().serialize(serializer)
    }

    pub fn deserialize<'de, D, T>(
        deserializer: D,
    ) -> Result<std::sync::Arc<std::sync::Mutex<T>>, D::Error>
    where
        D: serde::Deserializer<'de>,
        T: serde::Deserialize<'de>,
    {
        Ok(std::sync::Arc::new(std::sync::Mutex::new(T::deserialize(
            deserializer,
        )?)))
    }
}

#[test]
fn resize_works() {
    let hashes = vec![
        Bytes32::from([1; 32]),
        Bytes32::from([2; 32]),
        Bytes32::from([3; 32]),
        Bytes32::from([4; 32]),
        Bytes32::from([5; 32]),
    ];
    let mut expected = hash_node(
        MerkleType::Value,
        hash_node(
            MerkleType::Value,
            hash_node(
                MerkleType::Value,
                Bytes32::from([1; 32]),
                Bytes32::from([2; 32]),
            ),
            hash_node(
                MerkleType::Value,
                Bytes32::from([3; 32]),
                Bytes32::from([4; 32]),
            ),
        ),
        hash_node(
            MerkleType::Value,
            hash_node(
                MerkleType::Value,
                Bytes32::from([5; 32]),
                Bytes32::from([0; 32]),
            ),
            hash_node(
                MerkleType::Value,
                Bytes32::from([0; 32]),
                Bytes32::from([0; 32]),
            ),
        ),
    );
    let merkle = Merkle::new(MerkleType::Value, hashes.clone());
    assert_eq!(merkle.capacity(), 8);
    assert_eq!(merkle.root(), expected);

    let new_size = match merkle.resize(6) {
        Ok(size) => size,
        Err(e) => panic!("{}", e),
    };
    assert_eq!(new_size, 6);
    merkle.set(5, Bytes32::from([6; 32]));
    expected = hash_node(
        MerkleType::Value,
        hash_node(
            MerkleType::Value,
            hash_node(
                MerkleType::Value,
                Bytes32::from([1; 32]),
                Bytes32::from([2; 32]),
            ),
            hash_node(
                MerkleType::Value,
                Bytes32::from([3; 32]),
                Bytes32::from([4; 32]),
            ),
        ),
        hash_node(
            MerkleType::Value,
            hash_node(
                MerkleType::Value,
                Bytes32::from([5; 32]),
                Bytes32::from([6; 32]),
            ),
            hash_node(
                MerkleType::Value,
                Bytes32::from([0; 32]),
                Bytes32::from([0; 32]),
            ),
        ),
    );
    assert_eq!(merkle.root(), expected);
}

#[test]
fn correct_capacity() {
    let merkle = Merkle::new(MerkleType::Value, vec![Bytes32::from([1; 32])]);
    assert_eq!(merkle.capacity(), 1);
    let merkle = Merkle::new_advanced(MerkleType::Memory, vec![Bytes32::from([1; 32])], 11);
    assert_eq!(merkle.capacity(), 1024);
}

#[test]
#[ignore = "This is just used for generating the zero hashes for the memory merkle trees."]
fn emit_memory_zerohashes() {
    // The following code was generated from the empty_leaf_hash() test in the memory package.
    let mut empty_node = Bytes32::new_direct([
        57, 29, 211, 154, 252, 227, 18, 99, 65, 126, 203, 166, 252, 232, 32, 3, 98, 194, 254, 186,
        118, 14, 139, 192, 101, 156, 55, 194, 101, 11, 11, 168,
    ])
    .clone();
    for _ in 0..64 {
        print!("Bytes32::new_direct([");
        for i in 0..32 {
            print!("{}", empty_node[i]);
            if i < 31 {
                print!(", ");
            }
        }
        println!("]),");
        empty_node = hash_node(MerkleType::Memory, empty_node, empty_node);
    }
}

#[test]
fn calculate_layer_sizes() {
    let expect = 128usize;
    let actual = calculate_layer_size(11, 1024, 3);
    assert_eq!(expect, actual);

    let expect = 1usize;
    let actual = calculate_layer_size(11, 1024, 10);
    assert_eq!(expect, actual);

    let expect = 3usize;
    let actual = calculate_layer_size(4, 6, 1);
    assert_eq!(expect, actual);

    let expect = 3usize;
    let actual = calculate_layer_size(4, 5, 1);
    assert_eq!(expect, actual);

    let expect = 5usize;
    let actual = calculate_layer_size(4, 5, 0);
    assert_eq!(expect, actual);

    let expect = 2usize;
    let actual = calculate_layer_size(4, 5, 2);
    assert_eq!(expect, actual);

    let expect = 2usize;
    let actual = calculate_layer_size(4, 4, 1);
    assert_eq!(expect, actual);
}

#[test]
fn serialization_roundtrip() {
    let merkle = Merkle::new_advanced(MerkleType::Value, vec![Bytes32::from([1; 32])], 4);
    merkle.resize(4).expect("resize failed");
    merkle.set(3, Bytes32::from([2; 32]));
    let serialized = bincode::serialize(&merkle).unwrap();
    let deserialized: Merkle = bincode::deserialize(&serialized).unwrap();
    assert_eq!(merkle, deserialized);
}

#[test]
#[should_panic(expected = "index 2 out of bounds 2")]
fn set_with_bad_index_panics() {
    let merkle = Merkle::new(
        MerkleType::Value,
        vec![Bytes32::default(), Bytes32::default()],
    );
    assert_eq!(merkle.capacity(), 2);
    merkle.set(2, Bytes32::default());
}<|MERGE_RESOLUTION|>--- conflicted
+++ resolved
@@ -185,16 +185,11 @@
 pub struct Merkle {
     ty: MerkleType,
     #[serde(with = "arc_mutex_sedre")]
-<<<<<<< HEAD
     tree: Arc<Mutex<Vec<u8>>>,
     depth: usize,
     layer0_len: Arc<Mutex<usize>>,
     #[serde(with = "arc_mutex_sedre")]
     dirty_layers: Arc<Mutex<Vec<HashSet<usize>>>>,
-=======
-    layers: Arc<Mutex<Layers>>,
-    min_depth: usize,
->>>>>>> d4a5fd01
 }
 
 fn hash_node(ty: MerkleType, a: impl AsRef<[u8]>, b: impl AsRef<[u8]>) -> Bytes32 {
@@ -284,15 +279,10 @@
         }));
         Merkle {
             ty,
-<<<<<<< HEAD
             tree: Arc::new(Mutex::new(tree)),
             depth: target_depth,
             layer0_len: Arc::new(Mutex::new(hash_count)),
             dirty_layers,
-=======
-            layers,
-            min_depth,
->>>>>>> d4a5fd01
         }
     }
 
@@ -302,7 +292,6 @@
         if layers.dirt.is_empty() || layers.dirt[0].is_empty() {
             return;
         }
-<<<<<<< HEAD
         let mut tree = self.tree.lock().unwrap();
         let mut child_layer_start = 0usize;
         let mut layer_start = self.calculate_layer_size(0) * 32;
@@ -340,46 +329,14 @@
             (child_layer_start, layer_start) = (layer_start, layer_start + layer_size);
             layer_size = self.calculate_layer_size(layer_i + 1) * 32;
             dirty_layers[dirty_i].clear();
-=======
-        for layer_i in 1..layers.data.len() {
-            let dirty_i = layer_i - 1;
-            let dirt = layers.dirt[dirty_i].clone();
-            for idx in dirt.iter().sorted() {
-                let left_child_idx = idx << 1;
-                let right_child_idx = left_child_idx + 1;
-                let left = layers.data[layer_i - 1][left_child_idx];
-                let right = layers.data[layer_i - 1]
-                    .get(right_child_idx)
-                    .unwrap_or(empty_hash_at(self.ty, layer_i - 1));
-                let new_hash = hash_node(self.ty, left, right);
-                if *idx < layers.data[layer_i].len() {
-                    layers.data[layer_i][*idx] = new_hash;
-                } else {
-                    layers.data[layer_i].push(new_hash);
-                }
-                if layer_i < layers.data.len() - 1 {
-                    layers.dirt[dirty_i + 1].insert(idx >> 1);
-                }
-            }
-            layers.dirt[dirty_i].clear();
->>>>>>> d4a5fd01
         }
     }
 
     pub fn root(&self) -> Bytes32 {
         #[cfg(feature = "counters")]
         ROOT_COUNTERS[&self.ty].fetch_add(1, Ordering::Relaxed);
-<<<<<<< HEAD
         if self.is_empty() {
             return *empty_hash_at(self.ty, 0);
-=======
-        self.rehash();
-        if let Some(layer) = self.layers.lock().unwrap().data.last() {
-            assert_eq!(layer.len(), 1);
-            layer[0]
-        } else {
-            Bytes32::default()
->>>>>>> d4a5fd01
         }
         self.rehash();
         let tree = self.tree.lock().unwrap();
@@ -392,49 +349,26 @@
     // Returns the total number of leaves the tree can hold.
     #[inline]
     fn capacity(&self) -> usize {
-<<<<<<< HEAD
         let tree = self.tree.lock().unwrap();
         if tree.is_empty() && self.depth == 0 {
             return 0;
         }
         let base: usize = 2;
         base.pow((self.depth - 1).try_into().unwrap())
-=======
-        let layers = self.layers.lock().unwrap();
-        if layers.data.is_empty() {
-            return 0;
-        }
-        let base: usize = 2;
-        base.pow((layers.data.len() - 1).try_into().unwrap())
->>>>>>> d4a5fd01
     }
 
     // Returns the number of leaves in the tree.
     pub fn len(&self) -> usize {
-<<<<<<< HEAD
         self.calculate_layer_size(0)
     }
 
     pub fn is_empty(&self) -> bool {
         self.tree.lock().unwrap().is_empty()
-=======
-        self.layers.lock().unwrap().data[0].len()
-    }
-
-    pub fn is_empty(&self) -> bool {
-        let layers = self.layers.lock().unwrap();
-        layers.data.is_empty() || layers.data[0].is_empty()
->>>>>>> d4a5fd01
     }
 
     #[must_use]
     pub fn prove(&self, idx: usize) -> Option<Vec<u8>> {
-<<<<<<< HEAD
         if self.is_empty() || idx >= self.len() {
-=======
-        let layers = self.layers.lock().unwrap();
-        if layers.data.is_empty() || idx >= layers.data[0].len() {
->>>>>>> d4a5fd01
             return None;
         }
         Some(self.prove_any(idx))
@@ -444,7 +378,6 @@
     #[must_use]
     pub fn prove_any(&self, idx: usize) -> Vec<u8> {
         self.rehash();
-<<<<<<< HEAD
 
         let mut proof = Vec::with_capacity(self.depth * 32);
         let mut node_index = idx;
@@ -453,12 +386,6 @@
         for depth in 0.. {
             let layer_size = self.calculate_layer_size(depth);
             if layer_size == 0 {
-=======
-        let layers = self.layers.lock().unwrap();
-        let mut proof = vec![u8::try_from(layers.data.len() - 1).unwrap()];
-        for (layer_i, layer) in layers.data.iter().enumerate() {
-            if layer_i == layers.data.len() - 1 {
->>>>>>> d4a5fd01
                 break;
             }
 
@@ -486,11 +413,7 @@
     /// Adds a new leaf to the merkle
     /// Currently O(n) in the number of leaves (could be log(n))
     pub fn push_leaf(&mut self, leaf: Bytes32) {
-<<<<<<< HEAD
         let mut leaves = self.leaves();
-=======
-        let mut leaves = self.layers.lock().unwrap().data.swap_remove(0);
->>>>>>> d4a5fd01
         leaves.push(leaf);
         *self = Self::new_advanced(self.ty, leaves, self.depth);
     }
@@ -498,11 +421,7 @@
     /// Removes the rightmost leaf from the merkle
     /// Currently O(n) in the number of leaves (could be log(n))
     pub fn pop_leaf(&mut self) {
-<<<<<<< HEAD
         let mut leaves = self.leaves();
-=======
-        let mut leaves = self.layers.lock().unwrap().data.swap_remove(0);
->>>>>>> d4a5fd01
         leaves.pop();
         *self = Self::new_advanced(self.ty, leaves, self.depth);
     }
@@ -512,7 +431,6 @@
     pub fn set(&self, idx: usize, hash: Bytes32) {
         #[cfg(feature = "counters")]
         SET_COUNTERS[&self.ty].fetch_add(1, Ordering::Relaxed);
-<<<<<<< HEAD
         if idx >= self.len() {
             panic!("index {} out of bounds {}", idx, self.len());
         }
@@ -522,14 +440,6 @@
         }
         tree[idx * 32..idx * 32 + 32].copy_from_slice(hash.as_slice());
         self.dirty_layers.lock().unwrap()[0].insert(idx >> 1);
-=======
-        let mut layers = self.layers.lock().unwrap();
-        if layers.data[0][idx] == hash {
-            return;
-        }
-        layers.data[0][idx] = hash;
-        layers.dirt[0].insert(idx >> 1);
->>>>>>> d4a5fd01
     }
 
     /// Resizes the number of leaves the tree can hold.
@@ -545,7 +455,6 @@
                 self.capacity()
             ));
         }
-<<<<<<< HEAD
 
         let mut new_tree = Vec::with_capacity(calculate_total_capacity(self.depth, new_len));
         let mut tree = self.tree.lock().unwrap();
@@ -589,19 +498,6 @@
     #[inline(always)]
     fn calculate_layer_size(&self, layer: usize) -> usize {
         calculate_layer_size(self.depth, *self.layer0_len.lock().unwrap(), layer)
-=======
-        let mut layers = self.layers.lock().unwrap();
-        let mut layer_size = new_len;
-        for (layer_i, layer) in layers.data.iter_mut().enumerate() {
-            layer.resize(layer_size, *empty_hash_at(self.ty, layer_i));
-            layer_size = max(layer_size >> 1, 1);
-        }
-        let start = layers.data[0].len();
-        for i in start..new_len {
-            layers.dirt[0].insert(i);
-        }
-        Ok(layers.data[0].len())
->>>>>>> d4a5fd01
     }
 }
 
