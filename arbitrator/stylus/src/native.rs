--- conflicted
+++ resolved
@@ -196,178 +196,6 @@
         global.set(store, value.into()).map_err(ErrReport::msg)
     }
 
-<<<<<<< HEAD
-    pub fn set_go_api(&mut self, api: GoApi) {
-        let env = self.env.as_mut(&mut self.store);
-        use GoApiStatus::*;
-
-        macro_rules! ptr {
-            ($expr:expr) => {
-                &mut $expr as *mut _
-            };
-        }
-        macro_rules! error {
-            ($data:expr) => {
-                ErrReport::msg(String::from_utf8_lossy(&$data).to_string())
-            };
-        }
-
-        let address_balance = api.address_balance;
-        let address_code_hash = api.address_code_hash;
-        let block_hash = api.block_hash;
-        let get_bytes32 = api.get_bytes32;
-        let set_bytes32 = api.set_bytes32;
-        let contract_call = api.contract_call;
-        let delegate_call = api.delegate_call;
-        let static_call = api.static_call;
-        let create1 = api.create1;
-        let create2 = api.create2;
-        let get_return_data = api.get_return_data;
-        let emit_log = api.emit_log;
-        let id = api.id;
-
-        let address_balance = Box::new(move |address| unsafe {
-            let mut cost = 0;
-            let hash = address_balance(id, address, ptr!(cost));
-            (hash, cost)
-        });
-        let address_code_hash = Box::new(move |address| unsafe {
-            let mut cost = 0;
-            let hash = address_code_hash(id, address, ptr!(cost));
-            (hash, cost)
-        });
-        let block_hash = Box::new(move |block| unsafe {
-            let mut cost = 0;
-            let hash = block_hash(id, block, ptr!(cost));
-            (hash, cost)
-        });
-        let get_bytes32 = Box::new(move |key| unsafe {
-            let mut cost = 0;
-            let value = get_bytes32(id, key, ptr!(cost));
-            (value, cost)
-        });
-        let set_bytes32 = Box::new(move |key, value| unsafe {
-            let mut error = RustVec::new(vec![]);
-            let mut cost = 0;
-            let api_status = set_bytes32(id, key, value, ptr!(cost), ptr!(error));
-            let error = error.into_vec(); // done here to always drop
-            match api_status {
-                Success => Ok(cost),
-                Failure => Err(error!(error)),
-            }
-        });
-        let contract_call = Box::new(move |contract, calldata, gas, value| unsafe {
-            let mut call_gas = gas; // becomes the call's cost
-            let mut return_data_len = 0;
-            let api_status = contract_call(
-                id,
-                contract,
-                ptr!(RustVec::new(calldata)),
-                ptr!(call_gas),
-                value,
-                ptr!(return_data_len),
-            );
-            (return_data_len, call_gas, api_status.into())
-        });
-        let delegate_call = Box::new(move |contract, calldata, gas| unsafe {
-            let mut call_gas = gas; // becomes the call's cost
-            let mut return_data_len = 0;
-            let api_status = delegate_call(
-                id,
-                contract,
-                ptr!(RustVec::new(calldata)),
-                ptr!(call_gas),
-                ptr!(return_data_len),
-            );
-            (return_data_len, call_gas, api_status.into())
-        });
-        let static_call = Box::new(move |contract, calldata, gas| unsafe {
-            let mut call_gas = gas; // becomes the call's cost
-            let mut return_data_len = 0;
-            let api_status = static_call(
-                id,
-                contract,
-                ptr!(RustVec::new(calldata)),
-                ptr!(call_gas),
-                ptr!(return_data_len),
-            );
-            (return_data_len, call_gas, api_status.into())
-        });
-        let create1 = Box::new(move |code, endowment, gas| unsafe {
-            let mut call_gas = gas; // becomes the call's cost
-            let mut return_data_len = 0;
-            let mut code = RustVec::new(code);
-            let api_status = create1(
-                id,
-                ptr!(code),
-                endowment,
-                ptr!(call_gas),
-                ptr!(return_data_len),
-            );
-            let output = code.into_vec();
-            let result = match api_status {
-                Success => Ok(Bytes20::try_from(output).unwrap()),
-                Failure => Err(error!(output)),
-            };
-            (result, return_data_len, call_gas)
-        });
-        let create2 = Box::new(move |code, endowment, salt, gas| unsafe {
-            let mut call_gas = gas; // becomes the call's cost
-            let mut return_data_len = 0;
-            let mut code = RustVec::new(code);
-            let api_status = create2(
-                id,
-                ptr!(code),
-                endowment,
-                salt,
-                ptr!(call_gas),
-                ptr!(return_data_len),
-            );
-            let output = code.into_vec();
-            let result = match api_status {
-                Success => Ok(Bytes20::try_from(output).unwrap()),
-                Failure => Err(error!(output)),
-            };
-            (result, return_data_len, call_gas)
-        });
-        let get_return_data = Box::new(move || unsafe {
-            let mut data = RustVec::new(vec![]);
-            get_return_data(id, ptr!(data));
-            data.into_vec()
-        });
-        let emit_log = Box::new(move |data, topics| unsafe {
-            let mut data = RustVec::new(data);
-            let api_status = emit_log(id, ptr!(data), topics);
-            let error = data.into_vec(); // done here to always drop
-            match api_status {
-                Success => Ok(()),
-                Failure => Err(error!(error)),
-            }
-        });
-
-        env.set_evm_api(
-            address_balance,
-            address_code_hash,
-            block_hash,
-            get_bytes32,
-            set_bytes32,
-            contract_call,
-            delegate_call,
-            static_call,
-            create1,
-            create2,
-            get_return_data,
-            emit_log,
-        )
-    }
-
-    pub fn set_evm_data(&mut self, evm_data: EvmData) {
-        let env = self.env.as_mut(&mut self.store);
-        env.evm_data = Some(evm_data);
-    }
-
-=======
->>>>>>> 89def1a8
     pub fn call_func<R>(&mut self, func: TypedFunction<(), R>, ink: u64) -> Result<R>
     where
         R: WasmTypeList,
