--- conflicted
+++ resolved
@@ -108,18 +108,6 @@
 
     /// @notice Get the target fullness in bips the pricing model will try to keep the pool at
     function getGasPoolTarget() external view returns (uint64);
-<<<<<<< HEAD
-
-    /// @notice Get the extent in bips to which the pricing model favors filling the pool over increasing speeds
-    function getGasPoolWeight() external view returns (uint64);
-
-    /// @notice Get ArbOS's estimate of the amount of gas being burnt per second
-    function getRateEstimate() external view returns (uint64);
-
-    /// @notice Get how slowly ArbOS updates its estimate the amount of gas being burnt per second
-    function getRateEstimateInertia() external view returns (uint64);
-=======
->>>>>>> fe13d856
 
     /// @notice Get the extent in bips to which the pricing model favors filling the pool over increasing speeds
     function getGasPoolWeight() external view returns (uint64);
@@ -139,9 +127,6 @@
     /// @notice Deprecated -- Same as getL1BaseFeeEstimate()
     function getL1GasPriceEstimate() external view returns (uint256);
 
-    /// @notice Get how slowly ArbOS updates its estimate of the L1 gas price
-    function getL1GasPriceEstimateInertia() external view returns (uint64);
-
     /// @notice Get L1 gas fees paid by the current transaction
     function getCurrentTxL1GasFees() external view returns (uint256);
 }