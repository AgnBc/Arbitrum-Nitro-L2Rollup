//
// Copyright 2021, Offchain Labs, Inc. All rights reserved.
// SPDX-License-Identifier: UNLICENSED
//

pragma solidity ^0.8.0;

import "./IBridge.sol";
import "./ISequencerInbox.sol";
import "./Messages.sol";

import { GasRefundEnabled, IGasRefunder } from "../libraries/IGasRefunder.sol";
import "../libraries/DelegateCallAware.sol";
import { MAX_DATA_SIZE } from "../libraries/Constants.sol";

/**
 * @title Accepts batches from the sequencer and adds them to the rollup inbox.
 * @notice Contains the inbox accumulator which is the ordering of all data and transactions to be processed by the rollup.
 * As part of submitting a batch the sequencer is also expected to include items enqueued
 * in the delayed inbox (Bridge.sol). If items in the delayed inbox are not included by a
 * sequencer within a time limit they can be force included into the rollup inbox by anyone.
 */
contract SequencerInbox is DelegateCallAware, GasRefundEnabled, ISequencerInbox {
    bytes32[] public override inboxAccs;
    uint256 public totalDelayedMessagesRead;

    IBridge public delayedBridge;
    
    /// @dev The size of the batch header
    uint256 constant public HEADER_LENGTH = 40;

    address public rollup;
    mapping(address => bool) public isBatchPoster;
    ISequencerInbox.MaxTimeVariation public maxTimeVariation;

<<<<<<< HEAD
=======
    struct TimeBounds {
        uint64 minTimestamp;
        uint64 maxTimestamp;
        uint64 minBlockNumber;
        uint64 maxBlockNumber;
    }

    enum BatchDataLocation {
        TxInput,
        SeparateBatchEvent,
        NoData
    }

    event SequencerBatchDelivered(
        uint256 indexed batchSequenceNumber,
        bytes32 indexed beforeAcc,
        bytes32 indexed afterAcc,
        bytes32 delayedAcc,
        uint256 afterDelayedMessagesRead,
        TimeBounds timeBounds,
        BatchDataLocation dataLocation
    );

    /// @dev a separate event that emits batch data when this isn't easily accessible in the tx.input
    event SequencerBatchData(uint256 indexed batchSequenceNumber, bytes data);

>>>>>>> 26fe4b32
    function initialize(
        IBridge _delayedBridge, 
        address rollup_, 
        ISequencerInbox.MaxTimeVariation calldata maxTimeVariation_
    ) external onlyDelegated {
        if (delayedBridge != IBridge(address(0))) revert AlreadyInit();
        if (_delayedBridge == IBridge(address(0))) revert HadZeroInit();
        delayedBridge = _delayedBridge;
        rollup = rollup_;
        maxTimeVariation = maxTimeVariation_;
    }

    function getTimeBounds() internal view returns (TimeBounds memory) {
        TimeBounds memory bounds;
        if (block.timestamp > maxTimeVariation.delaySeconds) {
            bounds.minTimestamp = uint64(block.timestamp - maxTimeVariation.delaySeconds);
        }
        bounds.maxTimestamp = uint64(block.timestamp + maxTimeVariation.futureSeconds);
        if (block.number > maxTimeVariation.delayBlocks) {
            bounds.minBlockNumber = uint64(block.number - maxTimeVariation.delayBlocks);
        }
        bounds.maxBlockNumber = uint64(block.number + maxTimeVariation.futureBlocks);
        return bounds;
    }

    /// @notice Force messages from the delayed inbox to be included in the chain
    /// Callable by any address, but message can only be force-included after maxTimeVariation.delayBlocks and maxTimeVariation.delaySeconds
    /// has elapsed. As part of normal behaviour the sequencer will include these messages
    /// so it's only necessary to call this if the sequencer is down, or not including
    /// any delayed messages.
    /// @param _totalDelayedMessagesRead The total number of messages to read up to
    /// @param kind The kind of the last message to be included
    /// @param l1BlockAndTime The l1 block and the l1 timestamp of the last message to be included
    /// @param baseFeeL1 The l1 gas price of the last message to be included
    /// @param sender The sender of the last message to be included
    /// @param messageDataHash The messageDataHash of the last message to be included
    function forceInclusion(
        uint256 _totalDelayedMessagesRead,
        uint8 kind,
        uint256[2] calldata l1BlockAndTime,
        uint256 baseFeeL1,
        address sender,
        bytes32 messageDataHash
    ) external {
        if (_totalDelayedMessagesRead <= totalDelayedMessagesRead) revert DelayedBackwards();
        bytes32 messageHash = Messages.messageHash(
            kind,
            sender,
            l1BlockAndTime[0],
            l1BlockAndTime[1],
            _totalDelayedMessagesRead - 1,
            baseFeeL1,
            messageDataHash
        );
        // Can only force-include after the Sequencer-only window has expired.
        if (l1BlockAndTime[0] + maxTimeVariation.delayBlocks >= block.number) revert ForceIncludeBlockTooSoon();
        if (l1BlockAndTime[1] + maxTimeVariation.delaySeconds >= block.timestamp) revert ForceIncludeTimeTooSoon();

        // Verify that message hash represents the last message sequence of delayed message to be included
        bytes32 prevDelayedAcc = 0;
        if (_totalDelayedMessagesRead > 1) {
            prevDelayedAcc = delayedBridge.inboxAccs(
                _totalDelayedMessagesRead - 2
            );
        }
        if (delayedBridge.inboxAccs(_totalDelayedMessagesRead - 1) !=
            Messages.accumulateInboxMessage(prevDelayedAcc, messageHash)) revert IncorrectMessagePreimage();

        (
            bytes32 dataHash,
            TimeBounds memory timeBounds
        ) = formEmptyDataHash(_totalDelayedMessagesRead);
        (
            bytes32 beforeAcc,
            bytes32 delayedAcc,
            bytes32 afterAcc
        ) = addSequencerL2BatchImpl(dataHash, _totalDelayedMessagesRead);
        emit SequencerBatchDelivered(
            inboxAccs.length - 1,
            beforeAcc,
            afterAcc,
            delayedAcc,
            totalDelayedMessagesRead,
            timeBounds,
            BatchDataLocation.NoData
        );
    }

    function addSequencerL2BatchFromOrigin(
        uint256 sequenceNumber,
        bytes calldata data,
        uint256 afterDelayedMessagesRead,
        IGasRefunder gasRefunder
    ) external refundsGasWithCalldata(gasRefunder, payable(msg.sender)) {
        // solhint-disable-next-line avoid-tx-origin
        if (msg.sender != tx.origin) revert NotOrigin();
        if (!isBatchPoster[msg.sender]) revert NotBatchPoster();
        if (inboxAccs.length != sequenceNumber) revert BadSequencerNumber();
        (
            bytes32 dataHash,
            TimeBounds memory timeBounds
        ) = formDataHash(data, afterDelayedMessagesRead);
        (
            bytes32 beforeAcc,
            bytes32 delayedAcc,
            bytes32 afterAcc
        ) = addSequencerL2BatchImpl(dataHash, afterDelayedMessagesRead);
        emit SequencerBatchDelivered(
            inboxAccs.length - 1,
            beforeAcc,
            afterAcc,
            delayedAcc,
            totalDelayedMessagesRead,
            timeBounds,
            BatchDataLocation.TxInput
        );
    }

    function addSequencerL2Batch(
        uint256 sequenceNumber,
        bytes calldata data,
        uint256 afterDelayedMessagesRead,
        IGasRefunder gasRefunder
    ) external override refundsGasNoCalldata(gasRefunder, payable(msg.sender)) {
        if (!isBatchPoster[msg.sender] && msg.sender != rollup) revert NotBatchPoster();
        if (inboxAccs.length != sequenceNumber) revert BadSequencerNumber();

        (bytes32 dataHash, TimeBounds memory timeBounds) = formDataHash(data, afterDelayedMessagesRead);
        (
            bytes32 beforeAcc,
            bytes32 delayedAcc,
            bytes32 afterAcc
        ) = addSequencerL2BatchImpl(dataHash, afterDelayedMessagesRead);
        emit SequencerBatchDelivered(
            sequenceNumber,
            beforeAcc,
            afterAcc,
            delayedAcc,
            afterDelayedMessagesRead,
            timeBounds,
            BatchDataLocation.SeparateBatchEvent
        );
        emit SequencerBatchData(sequenceNumber, data);
    }

    function packHeader(uint256 afterDelayedMessagesRead) internal view returns (bytes memory, TimeBounds memory) {
        TimeBounds memory timeBounds = getTimeBounds();
        bytes memory header = abi.encodePacked(
            timeBounds.minTimestamp,
            timeBounds.maxTimestamp,
            timeBounds.minBlockNumber,
            timeBounds.maxBlockNumber,
            uint64(afterDelayedMessagesRead)
        );
        // This must always be true from the packed encoding
        assert(header.length == HEADER_LENGTH);
        return (header, timeBounds);
    }

    function formDataHash(bytes calldata data, uint256 afterDelayedMessagesRead) internal view returns (bytes32, TimeBounds memory) {
        uint256 fullDataLen = HEADER_LENGTH + data.length;
        if (fullDataLen < HEADER_LENGTH) revert DataLengthOverflow();
        if (fullDataLen > MAX_DATA_SIZE) revert DataTooLarge(fullDataLen, MAX_DATA_SIZE);
        bytes memory fullData = new bytes(fullDataLen);
        (bytes memory header, TimeBounds memory timeBounds) = packHeader(afterDelayedMessagesRead);

        for (uint256 i = 0; i < HEADER_LENGTH; i++) {
            fullData[i] = header[i];
        }
        // copy data into fullData at offset of HEADER_LENGTH (the extra 32 offset is because solidity puts the array len first)
        assembly {
            calldatacopy(add(fullData, add(HEADER_LENGTH, 32)), data.offset, data.length)
        }
        return (keccak256(fullData), timeBounds);
    }


    function formEmptyDataHash(uint256 afterDelayedMessagesRead) internal view returns (bytes32, TimeBounds memory) {
        (bytes memory header, TimeBounds memory timeBounds) = packHeader(afterDelayedMessagesRead);
        return (keccak256(header), timeBounds);
    }

    function addSequencerL2BatchImpl(
        bytes32 dataHash,
        uint256 afterDelayedMessagesRead
    )
        internal
        returns (
            bytes32 beforeAcc,
            bytes32 delayedAcc,
            bytes32 acc
        )
    {
        if (afterDelayedMessagesRead < totalDelayedMessagesRead) revert DelayedBackwards();
        if (afterDelayedMessagesRead > delayedBridge.messageCount()) revert DelayedTooFar();

        if (inboxAccs.length > 0) {
            beforeAcc = inboxAccs[inboxAccs.length - 1];
        }
        if (afterDelayedMessagesRead > 0) {
            delayedAcc = delayedBridge.inboxAccs(afterDelayedMessagesRead - 1);
        }

        acc = keccak256(abi.encodePacked(beforeAcc, dataHash, delayedAcc));
        inboxAccs.push(acc);
        totalDelayedMessagesRead = afterDelayedMessagesRead;
    }

    function batchCount() external view override returns (uint256) {
        return inboxAccs.length;
    }

    function setMaxTimeVariation(
        ISequencerInbox.MaxTimeVariation memory maxTimeVariation_
    ) external override {
        if (msg.sender != rollup) revert NotRollup(msg.sender, rollup);
        maxTimeVariation = maxTimeVariation_;
    }

    function setIsBatchPoster(address addr, bool isBatchPoster_)
        external
        override
    {
        if (msg.sender != rollup) revert NotRollup(msg.sender, rollup);
        isBatchPoster[addr] = isBatchPoster_;
    }
}<|MERGE_RESOLUTION|>--- conflicted
+++ resolved
@@ -33,43 +33,14 @@
     mapping(address => bool) public isBatchPoster;
     ISequencerInbox.MaxTimeVariation public maxTimeVariation;
 
-<<<<<<< HEAD
-=======
-    struct TimeBounds {
-        uint64 minTimestamp;
-        uint64 maxTimestamp;
-        uint64 minBlockNumber;
-        uint64 maxBlockNumber;
-    }
-
-    enum BatchDataLocation {
-        TxInput,
-        SeparateBatchEvent,
-        NoData
-    }
-
-    event SequencerBatchDelivered(
-        uint256 indexed batchSequenceNumber,
-        bytes32 indexed beforeAcc,
-        bytes32 indexed afterAcc,
-        bytes32 delayedAcc,
-        uint256 afterDelayedMessagesRead,
-        TimeBounds timeBounds,
-        BatchDataLocation dataLocation
-    );
-
-    /// @dev a separate event that emits batch data when this isn't easily accessible in the tx.input
-    event SequencerBatchData(uint256 indexed batchSequenceNumber, bytes data);
-
->>>>>>> 26fe4b32
     function initialize(
-        IBridge _delayedBridge, 
+        IBridge delayedBridge_,
         address rollup_, 
         ISequencerInbox.MaxTimeVariation calldata maxTimeVariation_
     ) external onlyDelegated {
         if (delayedBridge != IBridge(address(0))) revert AlreadyInit();
-        if (_delayedBridge == IBridge(address(0))) revert HadZeroInit();
-        delayedBridge = _delayedBridge;
+        if (delayedBridge_ == IBridge(address(0))) revert HadZeroInit();
+        delayedBridge = delayedBridge_;
         rollup = rollup_;
         maxTimeVariation = maxTimeVariation_;
     }
