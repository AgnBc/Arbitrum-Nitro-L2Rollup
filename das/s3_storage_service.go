// Copyright 2022, Offchain Labs, Inc.
// For license information, see https://github.com/nitro/blob/master/LICENSE

package das

import (
	"bytes"
	"context"
	"encoding/base32"
	"fmt"
	"io"
	"time"

	"github.com/aws/aws-sdk-go-v2/aws"
	"github.com/aws/aws-sdk-go-v2/credentials"
	"github.com/aws/aws-sdk-go-v2/feature/s3/manager"
	"github.com/aws/aws-sdk-go-v2/service/s3"
	"github.com/offchainlabs/nitro/util/pretty"

	"github.com/ethereum/go-ethereum/crypto"
	"github.com/ethereum/go-ethereum/log"

	flag "github.com/spf13/pflag"
)

type S3Uploader interface {
	Upload(ctx context.Context, input *s3.PutObjectInput, opts ...func(*manager.Uploader)) (*manager.UploadOutput, error)
}

type S3Downloader interface {
	Download(ctx context.Context, w io.WriterAt, input *s3.GetObjectInput, options ...func(*manager.Downloader)) (n int64, err error)
}

type S3StorageServiceConfig struct {
	Enable    bool   `koanf:"enable"`
	AccessKey string `koanf:"access-key"`
	Bucket    string `koanf:"bucket"`
	Region    string `koanf:"region"`
	SecretKey string `koanf:"secret-key"`
}

var DefaultS3StorageServiceConfig = S3StorageServiceConfig{}

func S3ConfigAddOptions(prefix string, f *flag.FlagSet) {
	f.Bool(prefix+".enable", DefaultS3StorageServiceConfig.Enable, "Enable storage/retrieval of sequencer batch data from an AWS S3 bucket")
	f.String(prefix+".access-key", DefaultS3StorageServiceConfig.AccessKey, "S3 access key")
	f.String(prefix+".bucket", DefaultS3StorageServiceConfig.Bucket, "S3 bucket")
	f.String(prefix+".region", DefaultS3StorageServiceConfig.Region, "S3 region")
	f.String(prefix+".secret-key", DefaultS3StorageServiceConfig.SecretKey, "S3 secret key")
}

type S3StorageService struct {
<<<<<<< HEAD
	bucket     string
	uploader   S3Uploader
	downloader S3Downloader
}

func NewS3StorageService(config S3StorageServiceConfig) (StorageService, error) {
=======
	s3Config            genericconf.S3Config
	uploader            S3Uploader
	downloader          S3Downloader
	discardAfterTimeout bool
}

func NewS3StorageService(s3Config genericconf.S3Config, discardAfterTimeout bool) (StorageService, error) {
>>>>>>> e04f4fd0
	client := s3.New(s3.Options{
		Region:      config.Region,
		Credentials: aws.NewCredentialsCache(credentials.NewStaticCredentialsProvider(config.AccessKey, config.SecretKey, "")),
	})
	return &S3StorageService{
<<<<<<< HEAD
		bucket:     config.Bucket,
		uploader:   manager.NewUploader(client),
		downloader: manager.NewDownloader(client)}, nil
=======
		s3Config:            s3Config,
		uploader:            manager.NewUploader(client),
		downloader:          manager.NewDownloader(client),
		discardAfterTimeout: discardAfterTimeout}, nil
>>>>>>> e04f4fd0
}

func (s3s *S3StorageService) GetByHash(ctx context.Context, key []byte) ([]byte, error) {
	log.Trace("das.S3StorageService.GetByHash", "key", pretty.FirstFewBytes(key), "this", s3s)

	buf := manager.NewWriteAtBuffer([]byte{})
	_, err := s3s.downloader.Download(ctx, buf, &s3.GetObjectInput{
		Bucket: aws.String(s3s.bucket),
		Key:    aws.String(base32.StdEncoding.EncodeToString(key)),
	})

	return buf.Bytes(), err
}

func (s3s *S3StorageService) Put(ctx context.Context, value []byte, timeout uint64) error {
<<<<<<< HEAD
	log.Trace("das.S3StorageService.Store", "message", pretty.FirstFewBytes(value), "timeout", "this", s3s)

	expires := time.Unix(time.Now().Unix()+int64(timeout), 0)
	_, err := s3s.uploader.Upload(ctx, &s3.PutObjectInput{
		Bucket:  aws.String(s3s.bucket),
		Key:     aws.String(base32.StdEncoding.EncodeToString(crypto.Keccak256(value))),
		Body:    bytes.NewReader(value),
		Expires: &expires,
	})
=======
	putObjectInput := s3.PutObjectInput{
		Bucket: aws.String(s3s.s3Config.Bucket),
		Key:    aws.String(base32.StdEncoding.EncodeToString(crypto.Keccak256(value))),
		Body:   bytes.NewReader(value)}
	if !s3s.discardAfterTimeout {
		expires := time.Unix(int64(timeout), 0)
		putObjectInput.Expires = &expires
	}
	_, err := s3s.uploader.Upload(ctx, &putObjectInput)
>>>>>>> e04f4fd0
	return err
}

func (s3s *S3StorageService) Sync(ctx context.Context) error {
	return nil
}

func (s3s *S3StorageService) Close(ctx context.Context) error {
	return nil
}

func (s3s *S3StorageService) ExpirationPolicy(ctx context.Context) ExpirationPolicy {
	if s3s.discardAfterTimeout {
		return DiscardAfterDataTimeout
	} else {
		return KeepForever
	}
}

func (s3s *S3StorageService) String() string {
	return fmt.Sprintf("S3StorageService(:%s)", s3s.bucket)
}<|MERGE_RESOLUTION|>--- conflicted
+++ resolved
@@ -32,55 +32,44 @@
 }
 
 type S3StorageServiceConfig struct {
-	Enable    bool   `koanf:"enable"`
-	AccessKey string `koanf:"access-key"`
-	Bucket    string `koanf:"bucket"`
-	Region    string `koanf:"region"`
-	SecretKey string `koanf:"secret-key"`
+	Enable              bool   `koanf:"enable"`
+	AccessKey           string `koanf:"access-key"`
+	Bucket              string `koanf:"bucket"`
+	Region              string `koanf:"region"`
+	SecretKey           string `koanf:"secret-key"`
+	DiscardAfterTimeout bool   `koanf:"discard-after-timeout"`
 }
 
 var DefaultS3StorageServiceConfig = S3StorageServiceConfig{}
 
 func S3ConfigAddOptions(prefix string, f *flag.FlagSet) {
-	f.Bool(prefix+".enable", DefaultS3StorageServiceConfig.Enable, "Enable storage/retrieval of sequencer batch data from an AWS S3 bucket")
+	f.Bool(prefix+".enable", DefaultS3StorageServiceConfig.Enable, "enable storage/retrieval of sequencer batch data from an AWS S3 bucket")
 	f.String(prefix+".access-key", DefaultS3StorageServiceConfig.AccessKey, "S3 access key")
 	f.String(prefix+".bucket", DefaultS3StorageServiceConfig.Bucket, "S3 bucket")
 	f.String(prefix+".region", DefaultS3StorageServiceConfig.Region, "S3 region")
 	f.String(prefix+".secret-key", DefaultS3StorageServiceConfig.SecretKey, "S3 secret key")
+	f.Bool(prefix+".discard-after-timeout", DefaultS3StorageServiceConfig.DiscardAfterTimeout, "discard data after its expiry timeout")
+
 }
 
 type S3StorageService struct {
-<<<<<<< HEAD
-	bucket     string
-	uploader   S3Uploader
-	downloader S3Downloader
-}
-
-func NewS3StorageService(config S3StorageServiceConfig) (StorageService, error) {
-=======
-	s3Config            genericconf.S3Config
+	bucket              string
 	uploader            S3Uploader
 	downloader          S3Downloader
 	discardAfterTimeout bool
 }
 
-func NewS3StorageService(s3Config genericconf.S3Config, discardAfterTimeout bool) (StorageService, error) {
->>>>>>> e04f4fd0
+func NewS3StorageService(config S3StorageServiceConfig) (StorageService, error) {
 	client := s3.New(s3.Options{
 		Region:      config.Region,
 		Credentials: aws.NewCredentialsCache(credentials.NewStaticCredentialsProvider(config.AccessKey, config.SecretKey, "")),
 	})
 	return &S3StorageService{
-<<<<<<< HEAD
-		bucket:     config.Bucket,
-		uploader:   manager.NewUploader(client),
-		downloader: manager.NewDownloader(client)}, nil
-=======
-		s3Config:            s3Config,
+		bucket:              config.Bucket,
 		uploader:            manager.NewUploader(client),
 		downloader:          manager.NewDownloader(client),
-		discardAfterTimeout: discardAfterTimeout}, nil
->>>>>>> e04f4fd0
+		discardAfterTimeout: config.DiscardAfterTimeout,
+	}, nil
 }
 
 func (s3s *S3StorageService) GetByHash(ctx context.Context, key []byte) ([]byte, error) {
@@ -96,19 +85,10 @@
 }
 
 func (s3s *S3StorageService) Put(ctx context.Context, value []byte, timeout uint64) error {
-<<<<<<< HEAD
 	log.Trace("das.S3StorageService.Store", "message", pretty.FirstFewBytes(value), "timeout", "this", s3s)
 
-	expires := time.Unix(time.Now().Unix()+int64(timeout), 0)
-	_, err := s3s.uploader.Upload(ctx, &s3.PutObjectInput{
-		Bucket:  aws.String(s3s.bucket),
-		Key:     aws.String(base32.StdEncoding.EncodeToString(crypto.Keccak256(value))),
-		Body:    bytes.NewReader(value),
-		Expires: &expires,
-	})
-=======
 	putObjectInput := s3.PutObjectInput{
-		Bucket: aws.String(s3s.s3Config.Bucket),
+		Bucket: aws.String(s3s.bucket),
 		Key:    aws.String(base32.StdEncoding.EncodeToString(crypto.Keccak256(value))),
 		Body:   bytes.NewReader(value)}
 	if !s3s.discardAfterTimeout {
@@ -116,7 +96,6 @@
 		putObjectInput.Expires = &expires
 	}
 	_, err := s3s.uploader.Upload(ctx, &putObjectInput)
->>>>>>> e04f4fd0
 	return err
 }
 
