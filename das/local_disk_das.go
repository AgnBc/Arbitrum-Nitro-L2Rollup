// Copyright 2021-2022, Offchain Labs, Inc.
// For license information, see https://github.com/nitro/blob/master/LICENSE

package das

import (
	"bytes"
	"context"
	"errors"
	"fmt"
	"github.com/ethereum/go-ethereum/common"
	"github.com/ethereum/go-ethereum/ethclient"
	"github.com/offchainlabs/nitro/arbutil"
	"github.com/offchainlabs/nitro/solgen/go/bridgegen"
	"os"

	"github.com/ethereum/go-ethereum/crypto"
	"github.com/offchainlabs/nitro/arbstate"
	"github.com/offchainlabs/nitro/blsSignatures"
	flag "github.com/spf13/pflag"
)

var ErrDasKeysetNotFound = errors.New("no such keyset")

type LocalDiskDASConfig struct {
	KeyDir                string `koanf:"key-dir"`
	PrivKey               string `koanf:"priv-key"`
	DataDir               string `koanf:"data-dir"`
	AllowGenerateKeys     bool   `koanf:"allow-generate-keys"`
	L1NodeURL             string `koanf:"l1-node-url"`
	SequencerInboxAddress string `koanf:"sequencer-inbox-address"`
	StorageType           string `koanf:"storage-type"`
}

func LocalDiskDASConfigAddOptions(prefix string, f *flag.FlagSet) {
	f.String(prefix+".key-dir", "", fmt.Sprintf("The directory to read the bls keypair ('%s' and '%s') from", DefaultPubKeyFilename, DefaultPrivKeyFilename))
	f.String(prefix+".priv-key", "", "The base64 BLS private key to use for signing DAS certificates")
	f.String(prefix+".data-dir", "", "The directory to use as the DAS file-based database")
	f.Bool(prefix+".allow-generate-keys", false, "Allow the local disk DAS to generate its own keys in key-dir if they don't already exist")
	f.String(prefix+".l1-node-url", "", "URL of L1 Ethereum node")
	f.String(prefix+".sequencer-inbox-address", "", "L1 address of SequencerInbox contract")
}

type LocalDiskDAS struct {
	config         LocalDiskDASConfig
	privKey        *blsSignatures.PrivateKey
	keysetHash     [32]byte
	keysetBytes    []byte
	storageService StorageService
	bpVerifier     *BatchPosterVerifier
}

func NewLocalDiskDAS(ctx context.Context, config LocalDiskDASConfig) (*LocalDiskDAS, error) {
	if config.L1NodeURL == "none" {
		return NewLocalDiskDASWithSeqInboxCaller(ctx, config, nil)
	}
	l1client, err := ethclient.Dial(config.L1NodeURL)
	if err != nil {
		return nil, err
	}
	seqInboxAddress, err := OptionalAddressFromString(config.SequencerInboxAddress)
	if err != nil {
		return nil, err
	}
	if seqInboxAddress == nil {
		return NewLocalDiskDASWithSeqInboxCaller(ctx, config, nil)
	}
	return NewLocalDiskDASWithL1Info(ctx, config, l1client, *seqInboxAddress)
}

func NewLocalDiskDASWithL1Info(ctx context.Context, config LocalDiskDASConfig, l1client arbutil.L1Interface, seqInboxAddress common.Address) (*LocalDiskDAS, error) {
	seqInboxCaller, err := bridgegen.NewSequencerInboxCaller(seqInboxAddress, l1client)
	if err != nil {
		return nil, err
	}
	return NewLocalDiskDASWithSeqInboxCaller(ctx, config, seqInboxCaller)
}

func NewLocalDiskDASWithSeqInboxCaller(ctx context.Context, config LocalDiskDASConfig, seqInboxCaller *bridgegen.SequencerInboxCaller) (*LocalDiskDAS, error) {
	var privKey *blsSignatures.PrivateKey
	var err error
	if len(config.PrivKey) != 0 {
		privKey, err = DecodeBase64BLSPrivateKey([]byte(config.PrivKey))
		if err != nil {
			return nil, fmt.Errorf("'priv-key' was invalid: %w", err)
		}
	} else {
		_, privKey, err = ReadKeysFromFile(config.KeyDir)
		if err != nil {
			if os.IsNotExist(err) {
				if config.AllowGenerateKeys {
					_, privKey, err = GenerateAndStoreKeys(config.KeyDir)
					if err != nil {
						return nil, err
					}
				} else {
					return nil, fmt.Errorf("Required BLS keypair did not exist at %s", config.KeyDir)
				}
			} else {
				return nil, err
			}
		}
	}

	publicKey, err := blsSignatures.PublicKeyFromPrivateKey(*privKey)
	if err != nil {
		return nil, err
	}

	keyset := &arbstate.DataAvailabilityKeyset{
		AssumedHonest: 1,
		PubKeys:       []blsSignatures.PublicKey{publicKey},
	}
	ksBuf := bytes.NewBuffer([]byte{})
	if err := keyset.Serialize(ksBuf); err != nil {
		return nil, err
	}
	ksHashBuf, err := keyset.Hash()
	if err != nil {
		return nil, err
	}
	var ksHash [32]byte
	copy(ksHash[:], ksHashBuf)

	var bpVerifier *BatchPosterVerifier
	if seqInboxCaller != nil {
		bpVerifier = NewBatchPosterVerifier(seqInboxCaller)
	}

	var storageService StorageService
	if config.StorageType == "" || config.StorageType == "files" {
		storageService = NewLocalDiskStorageService(config.DataDir)
	} else if config.StorageType == "db" {
		storageService, err = NewDBStorageService(ctx, config.DataDir, false)
		if err != nil {
			return nil, err
		}
		go func() {
			<-ctx.Done()
			storageService.Close(context.Background())
		}()
	} else {
		return nil, errors.New("Storage service type not recognized: " + config.StorageType)
	}

	return &LocalDiskDAS{
		config:         config,
		privKey:        privKey,
		keysetHash:     ksHash,
		keysetBytes:    ksBuf.Bytes(),
		storageService: storageService,
		bpVerifier:     bpVerifier,
	}, nil
}

func (das *LocalDiskDAS) Store(ctx context.Context, message []byte, timeout uint64, sig []byte) (c *arbstate.DataAvailabilityCertificate, err error) {
	if das.bpVerifier != nil {
		actualSigner, err := DasRecoverSigner(message, timeout, sig)
		if err != nil {
			return nil, err
		}
		isBatchPoster, err := das.bpVerifier.IsBatchPoster(ctx, actualSigner)
		if err != nil {
			return nil, err
		}
		if !isBatchPoster {
			return nil, errors.New("store request not properly signed")
		}
	}

	c = &arbstate.DataAvailabilityCertificate{}
	copy(c.DataHash[:], crypto.Keccak256(message))

	c.Timeout = timeout
	c.SignersMask = 1 // The aggregator will override this if we're part of a committee.

	fields := c.SerializeSignableFields()
	c.Sig, err = blsSignatures.SignMessage(*das.privKey, fields)
	if err != nil {
		return nil, err
	}

	err = das.storageService.PutByHash(ctx, c.DataHash[:], message, timeout)
	if err != nil {
		return nil, err
	}
	err = das.storageService.Sync(ctx)
	if err != nil {
		return nil, err
	}

	c.KeysetHash = das.keysetHash

	return c, nil
}

func (das *LocalDiskDAS) Retrieve(ctx context.Context, cert *arbstate.DataAvailabilityCertificate) ([]byte, error) {
<<<<<<< HEAD
	originalMessage, err := das.storageService.GetByHash(ctx, cert.DataHash[:])
=======
	return das.GetByHash(ctx, cert.DataHash[:])
}

func (das *LocalDiskDAS) GetByHash(ctx context.Context, hash []byte) ([]byte, error) {
	path := das.config.DataDir + "/" + base32.StdEncoding.EncodeToString(hash)
	log.Debug("Retrieving message from", "path", path)

	originalMessage, err := os.ReadFile(path)
>>>>>>> 06570379
	if err != nil {
		return nil, err
	}

	if !bytes.Equal(crypto.Keccak256(originalMessage), hash) {
		return nil, errors.New("Retrieved message stored hash doesn't match calculated hash.")
	}

	// The cert passed in may have an aggregate signature, so we don't
	// check the signature against this DAS's public key here.

	return originalMessage, nil
}

func (das *LocalDiskDAS) KeysetFromHash(ctx context.Context, ksHash []byte) ([]byte, error) {
	if bytes.Equal(ksHash, das.keysetHash[:]) {
		return das.keysetBytes, nil
	}
	var ksHash32 [32]byte
	copy(ksHash32[:], ksHash)
	contents, err := das.Retrieve(ctx, &arbstate.DataAvailabilityCertificate{DataHash: ksHash32})
	if err == nil {
		return contents, nil
	}
	return nil, ErrDasKeysetNotFound
}

func (das *LocalDiskDAS) CurrentKeysetBytes(ctx context.Context) ([]byte, error) {
	return das.keysetBytes, nil
}

func (d *LocalDiskDAS) String() string {
	return fmt.Sprintf("LocalDiskDAS{config:%v}", d.config)
}<|MERGE_RESOLUTION|>--- conflicted
+++ resolved
@@ -195,18 +195,13 @@
 }
 
 func (das *LocalDiskDAS) Retrieve(ctx context.Context, cert *arbstate.DataAvailabilityCertificate) ([]byte, error) {
-<<<<<<< HEAD
-	originalMessage, err := das.storageService.GetByHash(ctx, cert.DataHash[:])
-=======
+	// The cert passed in may have an aggregate signature, so we don't
+	// check the signature against this DAS's public key here.
 	return das.GetByHash(ctx, cert.DataHash[:])
 }
 
 func (das *LocalDiskDAS) GetByHash(ctx context.Context, hash []byte) ([]byte, error) {
-	path := das.config.DataDir + "/" + base32.StdEncoding.EncodeToString(hash)
-	log.Debug("Retrieving message from", "path", path)
-
-	originalMessage, err := os.ReadFile(path)
->>>>>>> 06570379
+	originalMessage, err := das.storageService.GetByHash(ctx, hash)
 	if err != nil {
 		return nil, err
 	}
@@ -214,9 +209,6 @@
 	if !bytes.Equal(crypto.Keccak256(originalMessage), hash) {
 		return nil, errors.New("Retrieved message stored hash doesn't match calculated hash.")
 	}
-
-	// The cert passed in may have an aggregate signature, so we don't
-	// check the signature against this DAS's public key here.
 
 	return originalMessage, nil
 }
