// Copyright 2021-2022, Offchain Labs, Inc.
// For license information, see https://github.com/nitro/blob/master/LICENSE

package arbos

import (
	"bytes"
	"math/big"
	"testing"

	"github.com/ethereum/go-ethereum/common"
	"github.com/offchainlabs/nitro/arbos/arbostypes"
)

func TestSerializeAndParseL1Message(t *testing.T) {
	chainId := big.NewInt(6345634)
	requestId := common.BigToHash(big.NewInt(3))
	header := arbostypes.L1IncomingMessageHeader{
		Kind:        arbostypes.L1MessageType_EndOfBlock,
		Poster:      common.BigToAddress(big.NewInt(4684)),
		BlockNumber: 864513,
		Timestamp:   8794561564,
		RequestId:   &requestId,
		L1BaseFee:   big.NewInt(10000000000000),
	}
	msg := arbostypes.L1IncomingMessage{
		Header:       &header,
		L2msg:        []byte{3, 2, 1},
		BatchGasCost: nil,
	}
	serialized, err := msg.Serialize()
	if err != nil {
		t.Error(err)
	}
	newMsg, err := arbostypes.ParseIncomingL1Message(bytes.NewReader(serialized), nil)
	if err != nil {
		t.Error(err)
	}
<<<<<<< HEAD
	txes, err := newMsg.ParseL2Transactions(chainId, 0, nil)
=======
	txes, err := ParseL2Transactions(newMsg, chainId, nil)
>>>>>>> 6d85d4ae
	if err != nil {
		t.Error(err)
	}
	if len(txes) != 0 {
		Fail(t, "unexpected tx count")
	}
}<|MERGE_RESOLUTION|>--- conflicted
+++ resolved
@@ -36,11 +36,7 @@
 	if err != nil {
 		t.Error(err)
 	}
-<<<<<<< HEAD
 	txes, err := newMsg.ParseL2Transactions(chainId, 0, nil)
-=======
-	txes, err := ParseL2Transactions(newMsg, chainId, nil)
->>>>>>> 6d85d4ae
 	if err != nil {
 		t.Error(err)
 	}
