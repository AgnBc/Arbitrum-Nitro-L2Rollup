// Copyright 2022-2023, Offchain Labs, Inc.
// For license information, see https://github.com/nitro/blob/master/LICENSE

//go:build !js
// +build !js

package programs

/*
#cgo CFLAGS: -g -Wall -I../../target/include/
#cgo LDFLAGS: ${SRCDIR}/../../target/lib/libstylus.a -ldl -lm
#include "arbitrator.h"

typedef uint32_t u32;
typedef uint64_t u64;
typedef size_t usize;
<<<<<<< HEAD

Bytes32     addressBalanceWrap(usize api, Bytes20 address, u64 * cost);
Bytes32     addressCodeHashWrap(usize api, Bytes20 address, u64 * cost);
Bytes32     blockHashWrap(usize api, Bytes32 block, u64 * cost);
Bytes32     getBytes32Wrap(usize api, Bytes32 key, u64 * cost);
GoApiStatus setBytes32Wrap(usize api, Bytes32 key, Bytes32 value, u64 * cost, RustVec * error);
GoApiStatus contractCallWrap(usize api, Bytes20 contract, RustVec * data, u64 * gas, Bytes32 value, u32 * len);
GoApiStatus delegateCallWrap(usize api, Bytes20 contract, RustVec * data, u64 * gas,                u32 * len);
GoApiStatus staticCallWrap  (usize api, Bytes20 contract, RustVec * data, u64 * gas,                u32 * len);
GoApiStatus create1Wrap(usize api, RustVec * code, Bytes32 endowment,               u64 * gas, u32 * len);
GoApiStatus create2Wrap(usize api, RustVec * code, Bytes32 endowment, Bytes32 salt, u64 * gas, u32 * len);
void        getReturnDataWrap(usize api, RustVec * data);
GoApiStatus emitLogWrap(usize api, RustVec * data, usize topics);
=======
>>>>>>> 89def1a8
*/
import "C"
import (
	"math/big"

	"github.com/ethereum/go-ethereum/common"
	"github.com/ethereum/go-ethereum/core/state"
	"github.com/ethereum/go-ethereum/core/vm"
	"github.com/ethereum/go-ethereum/log"
	"github.com/offchainlabs/nitro/arbos/util"
	"github.com/offchainlabs/nitro/arbutil"
	"github.com/offchainlabs/nitro/util/arbmath"
	"github.com/offchainlabs/nitro/util/colors"
)

type u8 = C.uint8_t
type u32 = C.uint32_t
type u64 = C.uint64_t
type usize = C.size_t
type bytes20 = C.Bytes20
type bytes32 = C.Bytes32
type rustVec = C.RustVec

func compileUserWasm(db vm.StateDB, program common.Address, wasm []byte, version uint32, debug bool) error {
	output := &rustVec{}
	status := userStatus(C.stylus_compile(
		goSlice(wasm),
		u32(version),
		usize(arbmath.BoolToUint32(debug)),
		output,
	))
	data := output.intoBytes()
	result, err := status.output(data)
	if err == nil {
		db.SetCompiledWasmCode(program, result, version)
	} else {
		log.Debug("program failure", "err", err.Error(), "data", string(data), "program", program)
	}
	return err
}

func callUserWasm(
	scope *vm.ScopeContext,
	db vm.StateDB,
	interpreter *vm.EVMInterpreter,
	tracingInfo *util.TracingInfo,
	calldata []byte,
	evmData *evmData,
	stylusParams *goParams,
) ([]byte, error) {
	contract := scope.Contract
	actingAddress := contract.Address() // not necessarily WASM
	program := actingAddress
	if contract.CodeAddr != nil {
		program = *contract.CodeAddr
	}
	if db, ok := db.(*state.StateDB); ok {
		db.RecordProgram(program, stylusParams.version)
	}
	module := db.GetCompiledWasmCode(program, stylusParams.version)

<<<<<<< HEAD
	// closures so Rust can call back into Go
	addressBalance := func(address common.Address) (*big.Int, uint64) {
		gasCost := params.BalanceGasFrontier
		return interpreter.Evm().StateDB.GetBalance(address), gasCost
	}
	addressCodeHash := func(address common.Address) (common.Hash, uint64) {
		gasCost := params.ExtcodeHashGasConstantinople
		if interpreter.Evm().StateDB.Empty(address) {
			return common.Hash{}, gasCost
		}
		return interpreter.Evm().StateDB.GetCodeHash(address), gasCost
	}
	blockHash := func(block *big.Int) (common.Hash, uint64) {
		gasCost := vm.GasExtStep
		if !block.IsUint64() {
			return common.Hash{}, gasCost
		}
		num64 := block.Uint64()
		upper, err := interpreter.Evm().ProcessingHook.L1BlockNumber(interpreter.Evm().Context)
		if err != nil {
			return common.Hash{}, gasCost
		}
		var lower uint64
		if upper < 257 {
			lower = 0
		} else {
			lower = upper - 256
		}
		if num64 >= lower && num64 < upper {
			h, err := interpreter.Evm().ProcessingHook.L1BlockHash(interpreter.Evm().Context, num64)
			if err != nil {
				return common.Hash{}, gasCost
			}
			return h, gasCost
		}

		return common.Hash{}, gasCost
	}
	getBytes32 := func(key common.Hash) (common.Hash, uint64) {
		if tracingInfo != nil {
			tracingInfo.RecordStorageGet(key)
		}
		cost := vm.WasmStateLoadCost(db, actingAddress, key)
		return db.GetState(actingAddress, key), cost
	}
	setBytes32 := func(key, value common.Hash) (uint64, error) {
		if tracingInfo != nil {
			tracingInfo.RecordStorageSet(key, value)
		}
		if readOnly {
			return 0, vm.ErrWriteProtection
		}
		cost := vm.WasmStateStoreCost(db, actingAddress, key, value)
		db.SetState(actingAddress, key, value)
		return cost, nil
	}
	doCall := func(
		contract common.Address, opcode vm.OpCode, input []byte, gas uint64, value *big.Int,
	) (uint32, uint64, error) {
		// This closure can perform each kind of contract call based on the opcode passed in.
		// The implementation for each should match that of the EVM.
		//
		// Note that while the Yellow Paper is authoritative, the following go-ethereum
		// functions provide corresponding implementations in the vm package.
		//     - operations_acl.go makeCallVariantGasCallEIP2929()
		//     - gas_table.go      gasCall() gasDelegateCall() gasStaticCall()
		//     - instructions.go   opCall()  opDelegateCall()  opStaticCall()
		//

		// read-only calls are not payable (opCall)
		if readOnly && value.Sign() != 0 {
			return 0, 0, vm.ErrWriteProtection
		}

		startGas := gas

		// computes makeCallVariantGasCallEIP2929 and gasCall/gasDelegateCall/gasStaticCall
		baseCost, err := vm.WasmCallCost(db, contract, value, startGas)
		if err != nil {
			return 0, gas, err
		}
		gas -= baseCost

		// apply the 63/64ths rule
		one64th := gas / 64
		gas -= one64th

		// Tracing: emit the call (value transfer is done later in evm.Call)
		if tracingInfo != nil {
			tracingInfo.Tracer.CaptureState(0, opcode, startGas, baseCost+gas, scope, []byte{}, depth, nil)
		}

		// EVM rule: calls that pay get a stipend (opCall)
		if value.Sign() != 0 {
			gas = arbmath.SaturatingUAdd(gas, params.CallStipend)
		}

		var ret []byte
		var returnGas uint64

		switch opcode {
		case vm.CALL:
			ret, returnGas, err = evm.Call(scope.Contract, contract, input, gas, value)
		case vm.DELEGATECALL:
			ret, returnGas, err = evm.DelegateCall(scope.Contract, contract, input, gas)
		case vm.STATICCALL:
			ret, returnGas, err = evm.StaticCall(scope.Contract, contract, input, gas)
		default:
			log.Crit("unsupported call type", "opcode", opcode)
		}

		interpreter.SetReturnData(ret)
		cost := arbmath.SaturatingUSub(startGas, returnGas+one64th) // user gets 1/64th back
		return uint32(len(ret)), cost, err
	}
	contractCall := func(contract common.Address, input []byte, gas uint64, value *big.Int) (uint32, uint64, error) {
		return doCall(contract, vm.CALL, input, gas, value)
	}
	delegateCall := func(contract common.Address, input []byte, gas uint64) (uint32, uint64, error) {
		return doCall(contract, vm.DELEGATECALL, input, gas, common.Big0)
	}
	staticCall := func(contract common.Address, input []byte, gas uint64) (uint32, uint64, error) {
		return doCall(contract, vm.STATICCALL, input, gas, common.Big0)
	}
	create := func(code []byte, endowment, salt *big.Int, gas uint64) (common.Address, uint32, uint64, error) {
		// This closure can perform both kinds of contract creation based on the salt passed in.
		// The implementation for each should match that of the EVM.
		//
		// Note that while the Yellow Paper is authoritative, the following go-ethereum
		// functions provide corresponding implementations in the vm package.
		//     - instructions.go opCreate() opCreate2()
		//     - gas_table.go    gasCreate() gasCreate2()
		//

		opcode := vm.CREATE
		if salt != nil {
			opcode = vm.CREATE2
		}
		zeroAddr := common.Address{}
		startGas := gas

		if readOnly {
			return zeroAddr, 0, 0, vm.ErrWriteProtection
		}

		// pay for static and dynamic costs (gasCreate and gasCreate2)
		baseCost := params.CreateGas
		if opcode == vm.CREATE2 {
			keccakWords := arbmath.WordsForBytes(uint64(len(code)))
			keccakCost := arbmath.SaturatingUMul(params.Keccak256WordGas, keccakWords)
			baseCost = arbmath.SaturatingUAdd(baseCost, keccakCost)
		}
		if gas < baseCost {
			return zeroAddr, 0, gas, vm.ErrOutOfGas
		}
		gas -= baseCost

		// apply the 63/64ths rule
		one64th := gas / 64
		gas -= one64th

		// Tracing: emit the create
		if tracingInfo != nil {
			tracingInfo.Tracer.CaptureState(0, opcode, startGas, baseCost+gas, scope, []byte{}, depth, nil)
		}

		var res []byte
		var addr common.Address // zero on failure
		var returnGas uint64
		var suberr error

		if opcode == vm.CREATE {
			res, addr, returnGas, suberr = evm.Create(contract, code, gas, endowment)
		} else {
			salt256, _ := uint256.FromBig(salt)
			res, addr, returnGas, suberr = evm.Create2(contract, code, gas, endowment, salt256)
		}
		if suberr != nil {
			addr = zeroAddr
		}
		if !errors.Is(vm.ErrExecutionReverted, suberr) {
			res = nil // returnData is only provided in the revert case (opCreate)
		}
		interpreter.SetReturnData(res)
		cost := arbmath.SaturatingUSub(startGas, returnGas+one64th) // user gets 1/64th back
		return addr, uint32(len(res)), cost, nil
	}
	create1 := func(code []byte, endowment *big.Int, gas uint64) (common.Address, uint32, uint64, error) {
		return create(code, endowment, nil, gas)
	}
	create2 := func(code []byte, endowment, salt *big.Int, gas uint64) (common.Address, uint32, uint64, error) {
		return create(code, endowment, salt, gas)
	}
	getReturnData := func() []byte {
		data := interpreter.GetReturnData()
		if data == nil {
			return []byte{}
		}
		return data
	}
	emitLog := func(data []byte, topics int) error {
		if readOnly {
			return vm.ErrWriteProtection
		}
		hashes := make([]common.Hash, topics)
		for i := 0; i < topics; i++ {
			hashes[i] = common.BytesToHash(data[:(i+1)*32])
		}
		event := &types.Log{
			Address:     actingAddress,
			Topics:      hashes,
			Data:        data[32*topics:],
			BlockNumber: evm.Context.BlockNumber.Uint64(),
			// Geth will set other fields
		}
		db.AddLog(event)
		return nil
	}

	evmData := C.EvmData{
		block_basefee:    bigToBytes32(evm.Context.BaseFee),
		block_chainid:    bigToBytes32(evm.ChainConfig().ChainID),
		block_coinbase:   addressToBytes20(evm.Context.Coinbase),
		block_difficulty: bigToBytes32(evm.Context.Difficulty),
		block_gas_limit:  C.uint64_t(evm.Context.GasLimit),
		block_number:     bigToBytes32(evm.Context.BlockNumber),
		block_timestamp:  bigToBytes32(evm.Context.Time),
		contract_address: addressToBytes20(contract.Address()),
		msg_sender:       addressToBytes20(contract.Caller()),
		msg_value:        bigToBytes32(contract.Value()),
		gas_price:        bigToBytes32(evm.TxContext.GasPrice),
		origin:           addressToBytes20(evm.TxContext.Origin),
	}
=======
	evmApi, id := newApi(interpreter, tracingInfo, scope)
	defer dropApi(id)
>>>>>>> 89def1a8

	output := &rustVec{}
	status := userStatus(C.stylus_call(
		goSlice(module),
		goSlice(calldata),
		stylusParams.encode(),
<<<<<<< HEAD
		newAPI(
			addressBalance, addressCodeHash, blockHash, getBytes32, setBytes32,
			contractCall, delegateCall, staticCall, create1, create2, getReturnData,
			emitLog,
		),
		evmData,
=======
		evmApi,
		evmData.encode(),
>>>>>>> 89def1a8
		output,
		(*u64)(&contract.Gas),
	))
	returnData := output.intoBytes()
	data, err := status.output(returnData)

	if status == userFailure {
		log.Debug("program failure", "err", string(data), "program", actingAddress, "returnData", colors.Uncolor(arbutil.ToStringOrHex(returnData)))
	}
	return data, err
}

type apiStatus = C.EvmApiStatus

const apiSuccess C.EvmApiStatus = C.EvmApiStatus_Success
const apiFailure C.EvmApiStatus = C.EvmApiStatus_Failure

//export addressBalanceImpl
func addressBalanceImpl(api usize, address bytes20, cost *u64) bytes32 {
	closure := getAPI(api)
	value, gas := closure.addressBalance(address.toAddress())
	*cost = u64(gas)
	return bigToBytes32(value)
}

//export addressCodeHashImpl
func addressCodeHashImpl(api usize, address bytes20, cost *u64) bytes32 {
	closure := getAPI(api)
	value, gas := closure.addressCodeHash(address.toAddress())
	*cost = u64(gas)
	return hashToBytes32(value)
}

//export blockHashImpl
func blockHashImpl(api usize, block bytes32, cost *u64) bytes32 {
	closure := getAPI(api)
	value, gas := closure.blockHash(block.toBig())
	*cost = u64(gas)
	return hashToBytes32(value)
}

//export getBytes32Impl
func getBytes32Impl(api usize, key bytes32, cost *u64) bytes32 {
	closures := getApi(api)
	value, gas := closures.getBytes32(key.toHash())
	*cost = u64(gas)
	return hashToBytes32(value)
}

//export setBytes32Impl
func setBytes32Impl(api usize, key, value bytes32, cost *u64, errVec *rustVec) apiStatus {
	closures := getApi(api)

	gas, err := closures.setBytes32(key.toHash(), value.toHash())
	if err != nil {
		errVec.setString(err.Error())
		return apiFailure
	}
	*cost = u64(gas)
	return apiSuccess
}

//export contractCallImpl
func contractCallImpl(api usize, contract bytes20, data *rustVec, evmGas *u64, value bytes32, len *u32) apiStatus {
	closures := getApi(api)
	defer data.drop()

	ret_len, cost, err := closures.contractCall(contract.toAddress(), data.read(), uint64(*evmGas), value.toBig())
	*evmGas = u64(cost) // evmGas becomes the call's cost
	*len = u32(ret_len)
	if err != nil {
		return apiFailure
	}
	return apiSuccess
}

//export delegateCallImpl
func delegateCallImpl(api usize, contract bytes20, data *rustVec, evmGas *u64, len *u32) apiStatus {
	closures := getApi(api)
	defer data.drop()

	ret_len, cost, err := closures.delegateCall(contract.toAddress(), data.read(), uint64(*evmGas))
	*evmGas = u64(cost) // evmGas becomes the call's cost
	*len = u32(ret_len)
	if err != nil {
		return apiFailure
	}
	return apiSuccess
}

//export staticCallImpl
func staticCallImpl(api usize, contract bytes20, data *rustVec, evmGas *u64, len *u32) apiStatus {
	closures := getApi(api)
	defer data.drop()

	ret_len, cost, err := closures.staticCall(contract.toAddress(), data.read(), uint64(*evmGas))
	*evmGas = u64(cost) // evmGas becomes the call's cost
	*len = u32(ret_len)
	if err != nil {
		return apiFailure
	}
	return apiSuccess
}

//export create1Impl
func create1Impl(api usize, code *rustVec, endowment bytes32, evmGas *u64, len *u32) apiStatus {
	closures := getApi(api)
	addr, ret_len, cost, err := closures.create1(code.read(), endowment.toBig(), uint64(*evmGas))
	*evmGas = u64(cost) // evmGas becomes the call's cost
	*len = u32(ret_len)
	if err != nil {
		code.setString(err.Error())
		return apiFailure
	}
	code.setBytes(addr.Bytes())
	return apiSuccess
}

//export create2Impl
func create2Impl(api usize, code *rustVec, endowment, salt bytes32, evmGas *u64, len *u32) apiStatus {
	closures := getApi(api)
	addr, ret_len, cost, err := closures.create2(code.read(), endowment.toBig(), salt.toBig(), uint64(*evmGas))
	*evmGas = u64(cost) // evmGas becomes the call's cost
	*len = u32(ret_len)
	if err != nil {
		code.setString(err.Error())
		return apiFailure
	}
	code.setBytes(addr.Bytes())
	return apiSuccess
}

//export getReturnDataImpl
func getReturnDataImpl(api usize, output *rustVec) {
	closures := getApi(api)
	return_data := closures.getReturnData()
	output.setBytes(return_data)
}

//export emitLogImpl
func emitLogImpl(api usize, data *rustVec, topics u32) apiStatus {
	closures := getApi(api)
	err := closures.emitLog(data.read(), uint32(topics))
	if err != nil {
		data.setString(err.Error())
		return apiFailure
	}
	return apiSuccess
}

func (value bytes20) toAddress() common.Address {
	addr := common.Address{}
	for index, b := range value.bytes {
		addr[index] = byte(b)
	}
	return addr
}

func (value bytes32) toHash() common.Hash {
	hash := common.Hash{}
	for index, b := range value.bytes {
		hash[index] = byte(b)
	}
	return hash
}

func (value bytes32) toBig() *big.Int {
	return value.toHash().Big()
}

func hashToBytes32(hash common.Hash) bytes32 {
	value := bytes32{}
	for index, b := range hash.Bytes() {
		value.bytes[index] = u8(b)
	}
	return value
}

func bigToBytes32(big *big.Int) bytes32 {
	return hashToBytes32(common.BigToHash(big))
}

func addressToBytes20(addr common.Address) bytes20 {
	value := bytes20{}
	for index, b := range addr.Bytes() {
		value.bytes[index] = u8(b)
	}
	return value
}

func (vec *rustVec) read() []byte {
	return arbutil.PointerToSlice((*byte)(vec.ptr), int(vec.len))
}

func (vec *rustVec) intoBytes() []byte {
	slice := vec.read()
	C.stylus_drop_vec(*vec)
	return slice
}

func (vec *rustVec) drop() {
	C.stylus_drop_vec(*vec)
}

func (vec *rustVec) setString(data string) {
	vec.setBytes([]byte(data))
}

func (vec *rustVec) setBytes(data []byte) {
	C.stylus_vec_set_bytes(vec, goSlice(data))
}

func goSlice(slice []byte) C.GoSliceData {
	return C.GoSliceData{
		ptr: (*u8)(arbutil.SliceToPointer(slice)),
		len: usize(len(slice)),
	}
}

func (params *goParams) encode() C.GoParams {
	return C.GoParams{
		version:    u32(params.version),
		max_depth:  u32(params.maxDepth),
		ink_price:  u64(params.inkPrice),
		hostio_ink: u64(params.hostioInk),
		debug_mode: u32(params.debugMode),
	}
}

func (data *evmData) encode() C.EvmData {
	return C.EvmData{
		origin: addressToBytes20(data.origin),
	}
}<|MERGE_RESOLUTION|>--- conflicted
+++ resolved
@@ -14,22 +14,6 @@
 typedef uint32_t u32;
 typedef uint64_t u64;
 typedef size_t usize;
-<<<<<<< HEAD
-
-Bytes32     addressBalanceWrap(usize api, Bytes20 address, u64 * cost);
-Bytes32     addressCodeHashWrap(usize api, Bytes20 address, u64 * cost);
-Bytes32     blockHashWrap(usize api, Bytes32 block, u64 * cost);
-Bytes32     getBytes32Wrap(usize api, Bytes32 key, u64 * cost);
-GoApiStatus setBytes32Wrap(usize api, Bytes32 key, Bytes32 value, u64 * cost, RustVec * error);
-GoApiStatus contractCallWrap(usize api, Bytes20 contract, RustVec * data, u64 * gas, Bytes32 value, u32 * len);
-GoApiStatus delegateCallWrap(usize api, Bytes20 contract, RustVec * data, u64 * gas,                u32 * len);
-GoApiStatus staticCallWrap  (usize api, Bytes20 contract, RustVec * data, u64 * gas,                u32 * len);
-GoApiStatus create1Wrap(usize api, RustVec * code, Bytes32 endowment,               u64 * gas, u32 * len);
-GoApiStatus create2Wrap(usize api, RustVec * code, Bytes32 endowment, Bytes32 salt, u64 * gas, u32 * len);
-void        getReturnDataWrap(usize api, RustVec * data);
-GoApiStatus emitLogWrap(usize api, RustVec * data, usize topics);
-=======
->>>>>>> 89def1a8
 */
 import "C"
 import (
@@ -91,261 +75,16 @@
 	}
 	module := db.GetCompiledWasmCode(program, stylusParams.version)
 
-<<<<<<< HEAD
-	// closures so Rust can call back into Go
-	addressBalance := func(address common.Address) (*big.Int, uint64) {
-		gasCost := params.BalanceGasFrontier
-		return interpreter.Evm().StateDB.GetBalance(address), gasCost
-	}
-	addressCodeHash := func(address common.Address) (common.Hash, uint64) {
-		gasCost := params.ExtcodeHashGasConstantinople
-		if interpreter.Evm().StateDB.Empty(address) {
-			return common.Hash{}, gasCost
-		}
-		return interpreter.Evm().StateDB.GetCodeHash(address), gasCost
-	}
-	blockHash := func(block *big.Int) (common.Hash, uint64) {
-		gasCost := vm.GasExtStep
-		if !block.IsUint64() {
-			return common.Hash{}, gasCost
-		}
-		num64 := block.Uint64()
-		upper, err := interpreter.Evm().ProcessingHook.L1BlockNumber(interpreter.Evm().Context)
-		if err != nil {
-			return common.Hash{}, gasCost
-		}
-		var lower uint64
-		if upper < 257 {
-			lower = 0
-		} else {
-			lower = upper - 256
-		}
-		if num64 >= lower && num64 < upper {
-			h, err := interpreter.Evm().ProcessingHook.L1BlockHash(interpreter.Evm().Context, num64)
-			if err != nil {
-				return common.Hash{}, gasCost
-			}
-			return h, gasCost
-		}
-
-		return common.Hash{}, gasCost
-	}
-	getBytes32 := func(key common.Hash) (common.Hash, uint64) {
-		if tracingInfo != nil {
-			tracingInfo.RecordStorageGet(key)
-		}
-		cost := vm.WasmStateLoadCost(db, actingAddress, key)
-		return db.GetState(actingAddress, key), cost
-	}
-	setBytes32 := func(key, value common.Hash) (uint64, error) {
-		if tracingInfo != nil {
-			tracingInfo.RecordStorageSet(key, value)
-		}
-		if readOnly {
-			return 0, vm.ErrWriteProtection
-		}
-		cost := vm.WasmStateStoreCost(db, actingAddress, key, value)
-		db.SetState(actingAddress, key, value)
-		return cost, nil
-	}
-	doCall := func(
-		contract common.Address, opcode vm.OpCode, input []byte, gas uint64, value *big.Int,
-	) (uint32, uint64, error) {
-		// This closure can perform each kind of contract call based on the opcode passed in.
-		// The implementation for each should match that of the EVM.
-		//
-		// Note that while the Yellow Paper is authoritative, the following go-ethereum
-		// functions provide corresponding implementations in the vm package.
-		//     - operations_acl.go makeCallVariantGasCallEIP2929()
-		//     - gas_table.go      gasCall() gasDelegateCall() gasStaticCall()
-		//     - instructions.go   opCall()  opDelegateCall()  opStaticCall()
-		//
-
-		// read-only calls are not payable (opCall)
-		if readOnly && value.Sign() != 0 {
-			return 0, 0, vm.ErrWriteProtection
-		}
-
-		startGas := gas
-
-		// computes makeCallVariantGasCallEIP2929 and gasCall/gasDelegateCall/gasStaticCall
-		baseCost, err := vm.WasmCallCost(db, contract, value, startGas)
-		if err != nil {
-			return 0, gas, err
-		}
-		gas -= baseCost
-
-		// apply the 63/64ths rule
-		one64th := gas / 64
-		gas -= one64th
-
-		// Tracing: emit the call (value transfer is done later in evm.Call)
-		if tracingInfo != nil {
-			tracingInfo.Tracer.CaptureState(0, opcode, startGas, baseCost+gas, scope, []byte{}, depth, nil)
-		}
-
-		// EVM rule: calls that pay get a stipend (opCall)
-		if value.Sign() != 0 {
-			gas = arbmath.SaturatingUAdd(gas, params.CallStipend)
-		}
-
-		var ret []byte
-		var returnGas uint64
-
-		switch opcode {
-		case vm.CALL:
-			ret, returnGas, err = evm.Call(scope.Contract, contract, input, gas, value)
-		case vm.DELEGATECALL:
-			ret, returnGas, err = evm.DelegateCall(scope.Contract, contract, input, gas)
-		case vm.STATICCALL:
-			ret, returnGas, err = evm.StaticCall(scope.Contract, contract, input, gas)
-		default:
-			log.Crit("unsupported call type", "opcode", opcode)
-		}
-
-		interpreter.SetReturnData(ret)
-		cost := arbmath.SaturatingUSub(startGas, returnGas+one64th) // user gets 1/64th back
-		return uint32(len(ret)), cost, err
-	}
-	contractCall := func(contract common.Address, input []byte, gas uint64, value *big.Int) (uint32, uint64, error) {
-		return doCall(contract, vm.CALL, input, gas, value)
-	}
-	delegateCall := func(contract common.Address, input []byte, gas uint64) (uint32, uint64, error) {
-		return doCall(contract, vm.DELEGATECALL, input, gas, common.Big0)
-	}
-	staticCall := func(contract common.Address, input []byte, gas uint64) (uint32, uint64, error) {
-		return doCall(contract, vm.STATICCALL, input, gas, common.Big0)
-	}
-	create := func(code []byte, endowment, salt *big.Int, gas uint64) (common.Address, uint32, uint64, error) {
-		// This closure can perform both kinds of contract creation based on the salt passed in.
-		// The implementation for each should match that of the EVM.
-		//
-		// Note that while the Yellow Paper is authoritative, the following go-ethereum
-		// functions provide corresponding implementations in the vm package.
-		//     - instructions.go opCreate() opCreate2()
-		//     - gas_table.go    gasCreate() gasCreate2()
-		//
-
-		opcode := vm.CREATE
-		if salt != nil {
-			opcode = vm.CREATE2
-		}
-		zeroAddr := common.Address{}
-		startGas := gas
-
-		if readOnly {
-			return zeroAddr, 0, 0, vm.ErrWriteProtection
-		}
-
-		// pay for static and dynamic costs (gasCreate and gasCreate2)
-		baseCost := params.CreateGas
-		if opcode == vm.CREATE2 {
-			keccakWords := arbmath.WordsForBytes(uint64(len(code)))
-			keccakCost := arbmath.SaturatingUMul(params.Keccak256WordGas, keccakWords)
-			baseCost = arbmath.SaturatingUAdd(baseCost, keccakCost)
-		}
-		if gas < baseCost {
-			return zeroAddr, 0, gas, vm.ErrOutOfGas
-		}
-		gas -= baseCost
-
-		// apply the 63/64ths rule
-		one64th := gas / 64
-		gas -= one64th
-
-		// Tracing: emit the create
-		if tracingInfo != nil {
-			tracingInfo.Tracer.CaptureState(0, opcode, startGas, baseCost+gas, scope, []byte{}, depth, nil)
-		}
-
-		var res []byte
-		var addr common.Address // zero on failure
-		var returnGas uint64
-		var suberr error
-
-		if opcode == vm.CREATE {
-			res, addr, returnGas, suberr = evm.Create(contract, code, gas, endowment)
-		} else {
-			salt256, _ := uint256.FromBig(salt)
-			res, addr, returnGas, suberr = evm.Create2(contract, code, gas, endowment, salt256)
-		}
-		if suberr != nil {
-			addr = zeroAddr
-		}
-		if !errors.Is(vm.ErrExecutionReverted, suberr) {
-			res = nil // returnData is only provided in the revert case (opCreate)
-		}
-		interpreter.SetReturnData(res)
-		cost := arbmath.SaturatingUSub(startGas, returnGas+one64th) // user gets 1/64th back
-		return addr, uint32(len(res)), cost, nil
-	}
-	create1 := func(code []byte, endowment *big.Int, gas uint64) (common.Address, uint32, uint64, error) {
-		return create(code, endowment, nil, gas)
-	}
-	create2 := func(code []byte, endowment, salt *big.Int, gas uint64) (common.Address, uint32, uint64, error) {
-		return create(code, endowment, salt, gas)
-	}
-	getReturnData := func() []byte {
-		data := interpreter.GetReturnData()
-		if data == nil {
-			return []byte{}
-		}
-		return data
-	}
-	emitLog := func(data []byte, topics int) error {
-		if readOnly {
-			return vm.ErrWriteProtection
-		}
-		hashes := make([]common.Hash, topics)
-		for i := 0; i < topics; i++ {
-			hashes[i] = common.BytesToHash(data[:(i+1)*32])
-		}
-		event := &types.Log{
-			Address:     actingAddress,
-			Topics:      hashes,
-			Data:        data[32*topics:],
-			BlockNumber: evm.Context.BlockNumber.Uint64(),
-			// Geth will set other fields
-		}
-		db.AddLog(event)
-		return nil
-	}
-
-	evmData := C.EvmData{
-		block_basefee:    bigToBytes32(evm.Context.BaseFee),
-		block_chainid:    bigToBytes32(evm.ChainConfig().ChainID),
-		block_coinbase:   addressToBytes20(evm.Context.Coinbase),
-		block_difficulty: bigToBytes32(evm.Context.Difficulty),
-		block_gas_limit:  C.uint64_t(evm.Context.GasLimit),
-		block_number:     bigToBytes32(evm.Context.BlockNumber),
-		block_timestamp:  bigToBytes32(evm.Context.Time),
-		contract_address: addressToBytes20(contract.Address()),
-		msg_sender:       addressToBytes20(contract.Caller()),
-		msg_value:        bigToBytes32(contract.Value()),
-		gas_price:        bigToBytes32(evm.TxContext.GasPrice),
-		origin:           addressToBytes20(evm.TxContext.Origin),
-	}
-=======
 	evmApi, id := newApi(interpreter, tracingInfo, scope)
 	defer dropApi(id)
->>>>>>> 89def1a8
 
 	output := &rustVec{}
 	status := userStatus(C.stylus_call(
 		goSlice(module),
 		goSlice(calldata),
 		stylusParams.encode(),
-<<<<<<< HEAD
-		newAPI(
-			addressBalance, addressCodeHash, blockHash, getBytes32, setBytes32,
-			contractCall, delegateCall, staticCall, create1, create2, getReturnData,
-			emitLog,
-		),
-		evmData,
-=======
 		evmApi,
 		evmData.encode(),
->>>>>>> 89def1a8
 		output,
 		(*u64)(&contract.Gas),
 	))
