--- conflicted
+++ resolved
@@ -75,11 +75,7 @@
 	memoryModel *MemoryModel,
 ) ([]byte, error) {
 	if db, ok := db.(*state.StateDB); ok {
-<<<<<<< HEAD
-		db.RecordProgram(program, contract.CodeHash, stylusParams.version)
-=======
-		db.RecordProgram(program.address, stylusParams.version)
->>>>>>> 3c6f3b88
+		db.RecordProgram(program.address, contract.CodeHash, stylusParams.version)
 	}
 	module := db.GetCompiledWasmCode(program.address, stylusParams.version)
 
