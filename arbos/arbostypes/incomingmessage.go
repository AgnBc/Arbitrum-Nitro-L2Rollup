--- conflicted
+++ resolved
@@ -5,11 +5,7 @@
 
 import (
 	"bytes"
-<<<<<<< HEAD
-=======
-	"encoding/hex"
 	"encoding/json"
->>>>>>> fa96ce12
 	"errors"
 	"fmt"
 	"io"
@@ -241,12 +237,6 @@
 // ParseInitMessage returns the chain id on success
 func (msg *L1IncomingMessage) ParseInitMessage() (*big.Int, *params.ChainConfig, []byte, error) {
 	if msg.Header.Kind != L1MessageType_Initialize {
-<<<<<<< HEAD
-		return nil, fmt.Errorf("invalid init message kind %v", msg.Header.Kind)
-	}
-	if len(msg.L2msg) != 32 {
-		return nil, fmt.Errorf("invalid init message data %v", string(msg.L2msg))
-=======
 		return nil, nil, nil, fmt.Errorf("invalid init message kind %v", msg.Header.Kind)
 	}
 	var chainConfig params.ChainConfig
@@ -261,13 +251,12 @@
 			serializedChainConfig := msg.L2msg[33:]
 			err := json.Unmarshal(serializedChainConfig, &chainConfig)
 			if err != nil {
-				return nil, nil, nil, fmt.Errorf("failed to parse init message, err: %w, message data: %v", err, hex.EncodeToString(msg.L2msg))
+				return nil, nil, nil, fmt.Errorf("failed to parse init message, err: %w, message data: %v", err, string(msg.L2msg))
 			}
 			return chainId, &chainConfig, serializedChainConfig, nil
 		}
->>>>>>> fa96ce12
-	}
-	return nil, nil, nil, fmt.Errorf("invalid init message data %v", hex.EncodeToString(msg.L2msg))
+	}
+	return nil, nil, nil, fmt.Errorf("invalid init message data %v", string(msg.L2msg))
 }
 
 func ParseBatchPostingReportMessageFields(rd io.Reader) (*big.Int, common.Address, common.Hash, uint64, *big.Int, error) {
