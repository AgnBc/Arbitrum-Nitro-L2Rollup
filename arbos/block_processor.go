--- conflicted
+++ resolved
@@ -293,12 +293,8 @@
 		state.SetMaxGasPriceWei(maxSafePrice)
 
 		// write send merkle accumulator hash into extra data field of the header
-<<<<<<< HEAD
 		// DeserializeHeaderExtraInformation is the inverse of this and will need changed if this is changed
-		header.Extra = state.SendMerkleAccumulator().Root().Bytes()
-=======
 		root, _ := state.SendMerkleAccumulator().Root()
 		header.Extra = root.Bytes()
->>>>>>> 42158f87
 	}
 }