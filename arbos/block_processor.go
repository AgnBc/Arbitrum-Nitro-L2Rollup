--- conflicted
+++ resolved
@@ -17,7 +17,6 @@
 	"github.com/ethereum/go-ethereum/params"
 	"github.com/ethereum/go-ethereum/trie"
 )
-
 
 var ChainConfig = &params.ChainConfig{
 	ChainID:             big.NewInt(412345),
@@ -69,14 +68,8 @@
 	}
 }
 
-<<<<<<< HEAD
-// AddSegment returns true if block is done
-func (b *BlockBuilder) AddSegment(segment *MessageSegment) (*types.Block, bool) {
-	startIndex := uint64(0)
-=======
 // Must always return true if the block is empty
 func (b *BlockBuilder) CanAddMessage(segment MessageSegment) bool {
->>>>>>> 999d36d8
 	if b.blockInfo == nil {
 		return true
 	}
@@ -156,17 +149,6 @@
 			BaseFee:     new(big.Int),
 		}
 		b.gasPool = core.GasPool(b.header.GasLimit)
-<<<<<<< HEAD
-	} else if segment.L1Info.l1Sender != b.blockInfo.l1Sender ||
-		segment.L1Info.l1BlockNumber.Cmp(b.blockInfo.l1BlockNumber) > 0 ||
-		segment.L1Info.l1Timestamp.Cmp(b.blockInfo.l1Timestamp) > 0 {
-		// End current block without including segment
-		// TODO: This would split up all delayed messages
-		// If we distinguish between segments that might be aggregated from ones that definitely aren't
-		// we could handle coinbases differently
-		return b.ConstructBlock(0), false
-=======
->>>>>>> 999d36d8
 	}
 
 	for _, tx := range segment.txes {
@@ -247,7 +229,7 @@
 	txs types.Transactions,
 	receipts types.Receipts,
 	statedb *state.StateDB,
-	chainContext core.ChainContext,    // should be nil if there is no previous block
+	chainContext core.ChainContext, // should be nil if there is no previous block
 ) {
 	var headerTimeStamp uint64
 	if header != nil {
