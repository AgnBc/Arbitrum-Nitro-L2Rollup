--- conflicted
+++ resolved
@@ -307,7 +307,6 @@
 		if depth > 0 { // ignore compressed messages if not top level
 			return nil, errors.New("can only compress top level batch")
 		}
-<<<<<<< HEAD
 		compressed, err := ioutil.ReadAll(rd)
 		if err != nil {
 			return nil, err
@@ -316,11 +315,7 @@
 		if err != nil {
 			return nil, err
 		}
-		return parseL2Message(bytes.NewReader(decompressed), poster, requestId, depth+1)
-=======
-		reader := io.LimitReader(brotli.NewReader(rd), MaxL2MessageSize)
-		return parseL2Message(reader, poster, requestId, chainId, depth+1)
->>>>>>> e119e5fe
+		return parseL2Message(bytes.NewReader(decompressed), poster, requestId, chainId, depth+1)
 	default:
 		// ignore invalid message kind
 		return nil, fmt.Errorf("unkown L2 message kind %v", l2KindBuf[0])
