--- conflicted
+++ resolved
@@ -103,7 +103,8 @@
 	}
 	bigL1BlockNum := new(big.Int).SetUint64(l1BlockNum)
 
-	sendHash := crypto.Keccak256Hash(
+	arbosState := c.state
+	sendHash, err := arbosState.KeccakHash(
 		c.caller.Bytes(),
 		destination.Bytes(),
 		math.U256Bytes(evm.Context.BlockNumber),
@@ -112,19 +113,10 @@
 		common.BigToHash(value).Bytes(),
 		calldataForL1,
 	)
-
-<<<<<<< HEAD
-	merkleAcc := c.state.SendMerkleAccumulator()
-=======
-	arbosState := c.state
-	sendHash, err := arbosState.KeccakHash(
-		c.caller.Bytes(), common.BigToHash(value).Bytes(), destination.Bytes(), calldataForL1,
-	)
 	if err != nil {
 		return nil, err
 	}
 	merkleAcc := arbosState.SendMerkleAccumulator()
->>>>>>> 19eba195
 	merkleUpdateEvents, err := merkleAcc.Append(sendHash)
 	if err != nil {
 		return nil, err
