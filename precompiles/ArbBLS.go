--- conflicted
+++ resolved
@@ -4,28 +4,14 @@
 
 package precompiles
 
-<<<<<<< HEAD
-// Provides a registry of BLS public keys for accounts.
-=======
 import (
 	"github.com/offchainlabs/arbstate/blsSignatures"
 )
 
->>>>>>> 55b34f71
 type ArbBLS struct {
-	Address addr // 0x67
+	Address addr
 }
 
-<<<<<<< HEAD
-// Retrieves the BLS public key for the account provided
-func (con ArbBLS) GetPublicKey(c ctx, evm mech, account addr) (huge, huge, huge, huge, error) {
-	return c.state.BLSTable().GetPublicKey(account)
-}
-
-// Sets the caller's BLS public key
-func (con ArbBLS) Register(c ctx, evm mech, x0, x1, y0, y1 huge) error {
-	return c.state.BLSTable().Register(c.caller, x0, x1, y0, y1)
-=======
 func (con ArbBLS) Register(c ctx, evm mech, x0, x1, y0, y1 huge) error {
 	return con.RegisterAltBN128(c, evm, x0, x1, y0, y1)
 }
@@ -56,5 +42,4 @@
 		return nil, err
 	}
 	return blsSignatures.PublicKeyToBytes(pubKey), nil
->>>>>>> 55b34f71
 }