--- conflicted
+++ resolved
@@ -187,7 +187,6 @@
 		if err != nil {
 			return nil, err
 		}
-<<<<<<< HEAD
 		log.Info(
 			"Machine start global state at OSP is",
 			"position", position,
@@ -198,8 +197,6 @@
 			"stepCount",
 			machine.GetStepCount(),
 		)
-=======
->>>>>>> 2ce3d8b2
 		return machine.ProveNextStep(), nil
 	})
 }
