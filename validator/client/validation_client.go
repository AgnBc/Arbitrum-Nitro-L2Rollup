--- conflicted
+++ resolved
@@ -134,24 +134,6 @@
 	}
 }
 
-func (c *ExecutionClient) CreateBoldExecutionRun(wasmModuleRoot common.Hash, stepSize uint64, input *validator.ValidationInput) containers.PromiseInterface[validator.ExecutionRun] {
-	return stopwaiter.LaunchPromiseThread[validator.ExecutionRun](c, func(ctx context.Context) (validator.ExecutionRun, error) {
-		var res uint64
-		err := c.client.CallContext(ctx, &res, server_api.Namespace+"_createBoldExecutionRun", wasmModuleRoot, stepSize, server_api.ValidationInputToJson(input))
-		if err != nil {
-			return nil, err
-		}
-		run := &ExecutionClientRun{
-			client:         c,
-			id:             res,
-			wasmModuleRoot: wasmModuleRoot,
-			input:          input,
-		}
-		run.Start(c.GetContext()) // note: not this temporary thread's context!
-		return run, nil
-	})
-}
-
 func (c *ExecutionClient) CreateExecutionRun(wasmModuleRoot common.Hash, input *validator.ValidationInput) containers.PromiseInterface[validator.ExecutionRun] {
 	return stopwaiter.LaunchPromiseThread[validator.ExecutionRun](c, func(ctx context.Context) (validator.ExecutionRun, error) {
 		var res uint64
@@ -232,27 +214,19 @@
 	})
 }
 
-<<<<<<< HEAD
-func (r *ExecutionClientRun) GetLeavesWithStepSize(fromBatch, machineStartIndex, stepSize, numDesiredLeaves uint64) containers.PromiseInterface[[]common.Hash] {
+func (r *ExecutionClientRun) GetMachineHashesWithStepSize(machineStartIndex, stepSize, maxIterations uint64) containers.PromiseInterface[[]common.Hash] {
 	if r.client.boldValClient != nil {
 		return r.client.boldValClient.GetLeavesWithStepSize(&server_api.GetLeavesWithStepSizeInput{
 			ModuleRoot:        r.wasmModuleRoot,
-			FromBatch:         fromBatch,
 			MachineStartIndex: machineStartIndex,
 			StepSize:          stepSize,
-			NumDesiredLeaves:  numDesiredLeaves,
+			NumDesiredLeaves:  maxIterations,
 			ValidationInput:   r.input,
 		})
 	}
-	return stopwaiter.LaunchPromiseThread[[]common.Hash](r, func(ctx context.Context) ([]common.Hash, error) {
-		var resJson []common.Hash
-		err := r.client.client.CallContext(ctx, &resJson, server_api.Namespace+"_getLeavesWithStepSize", r.id, fromBatch, machineStartIndex, stepSize, numDesiredLeaves)
-=======
-func (r *ExecutionClientRun) GetMachineHashesWithStepSize(machineStartIndex, stepSize, maxIterations uint64) containers.PromiseInterface[[]common.Hash] {
 	return stopwaiter.LaunchPromiseThread[[]common.Hash](r, func(ctx context.Context) ([]common.Hash, error) {
 		var resJson []common.Hash
 		err := r.client.client.CallContext(ctx, &resJson, server_api.Namespace+"_getMachineHashesWithStepSize", r.id, machineStartIndex, stepSize, maxIterations)
->>>>>>> 5589f2b3
 		if err != nil {
 			return nil, err
 		}
