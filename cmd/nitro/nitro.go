--- conflicted
+++ resolved
@@ -157,11 +157,7 @@
 		stackConf.JWTSecret = filename
 	}
 
-<<<<<<< HEAD
-	err = initLog(nodeConfig.LogType, log.Lvl(nodeConfig.LogLevel), &nodeConfig.FileLogging, stackConf.ResolvePath)
-=======
 	err = genericconf.InitLog(nodeConfig.LogType, log.Lvl(nodeConfig.LogLevel), &nodeConfig.FileLogging, stackConf.ResolvePath)
->>>>>>> 65e77ac4
 	if err != nil {
 		fmt.Fprintf(os.Stderr, "Error initializing logging: %v\n", err)
 		return 1
@@ -417,7 +413,7 @@
 		return 1
 	}
 
-	execConfigFetcher := func() *rpcclient.ClientConfig { return &liveNodeConfig.get().Node.ExecutionServer }
+	execConfigFetcher := func() *rpcclient.ClientConfig { return &liveNodeConfig.Get().Node.ExecutionServer }
 	execClient := execclient.NewClient(execConfigFetcher, stack)
 	currentNode, err := arbnode.CreateNode(
 		ctx,
