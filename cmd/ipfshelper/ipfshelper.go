package ipfshelper

import (
	"context"
	"fmt"
	"io"
	"math/rand"
	"os"
	"path/filepath"
	"strings"
	"sync"
	"time"

	"github.com/ethereum/go-ethereum/log"

	files "github.com/ipfs/go-ipfs-files"
	ipfspath "github.com/ipfs/go-path"
	icore "github.com/ipfs/interface-go-ipfs-core"
	"github.com/ipfs/interface-go-ipfs-core/options"
	"github.com/ipfs/interface-go-ipfs-core/path"
	icorepath "github.com/ipfs/interface-go-ipfs-core/path"
	"github.com/ipfs/kubo/config"
	"github.com/ipfs/kubo/core"
	"github.com/ipfs/kubo/core/coreapi"
	"github.com/ipfs/kubo/core/node/libp2p"
	"github.com/ipfs/kubo/plugin/loader"
	"github.com/ipfs/kubo/repo"
	"github.com/ipfs/kubo/repo/fsrepo"
	"github.com/libp2p/go-libp2p/core/host"
	"github.com/libp2p/go-libp2p/core/peer"
	ma "github.com/multiformats/go-multiaddr"
)

const DefaultIpfsProfiles = ""

type IpfsHelper struct {
	api      icore.CoreAPI
	node     *core.IpfsNode
	cfg      *config.Config
	repoPath string
	repo     repo.Repo
}

func (h *IpfsHelper) createRepo(downloadPath string, profiles string) error {
	fileInfo, err := os.Stat(downloadPath)
	if err != nil {
		return fmt.Errorf("failed to stat ipfs repo directory: %w", err)
	}
	if !fileInfo.IsDir() {
		return fmt.Errorf("%s is not a directory", downloadPath)
	}
	h.repoPath = filepath.Join(downloadPath, "ipfs-repo")
	// Create a config with default options and a 2048 bit key
	h.cfg, err = config.Init(io.Discard, 2048)
	if err != nil {
		return err
	}
	if len(profiles) > 0 {
		for _, profile := range strings.Split(profiles, ",") {
			transformer, ok := config.Profiles[profile]
			if !ok {
				return fmt.Errorf("invalid ipfs configuration profile: %s", profile)
			}

			if err := transformer.Transform(h.cfg); err != nil {
				return err
			}
		}
	}
	// Create the repo with the config
	// fsrepo.Init initializes new repo only if it's not initialized yet
	err = fsrepo.Init(h.repoPath, h.cfg)
	if err != nil {
		return fmt.Errorf("failed to init ipfs repo: %w", err)
	}
	h.repo, err = fsrepo.Open(h.repoPath)
	if err != nil {
		return fmt.Errorf("failed to open ipfs repo: %w", err)
	}
	return nil
}

func (h *IpfsHelper) createNode(ctx context.Context, clientOnly bool) error {
	var routing libp2p.RoutingOption
	if clientOnly {
		routing = libp2p.DHTClientOption
	} else {
		routing = libp2p.DHTOption
	}
	nodeOptions := &core.BuildCfg{
		Online:  true,
		Routing: routing,
		Repo:    h.repo,
	}
	var err error
	h.node, err = core.NewNode(ctx, nodeOptions)
	if err != nil {
		return err
	}
	h.api, err = coreapi.NewCoreAPI(h.node)
	return err
}

func (h *IpfsHelper) connectToPeers(ctx context.Context, peers []string) error {
	peerInfos := make(map[peer.ID]*peer.AddrInfo, len(peers))
	for _, addressString := range peers {
		address, err := ma.NewMultiaddr(addressString)
		if err != nil {
			return err
		}
		addressInfo, err := peer.AddrInfoFromP2pAddr(address)
		if err != nil {
			return err
		}
		peerInfo, ok := peerInfos[addressInfo.ID]
		if !ok {
			peerInfo = &peer.AddrInfo{ID: addressInfo.ID}
			peerInfos[peerInfo.ID] = peerInfo
		}
		peerInfo.Addrs = append(peerInfo.Addrs, addressInfo.Addrs...)
	}
	var wg sync.WaitGroup
	wg.Add(len(peerInfos))
	for _, peerInfo := range peerInfos {
		go func(peerInfo *peer.AddrInfo) {
			defer wg.Done()
			err := h.api.Swarm().Connect(ctx, *peerInfo)
			if err != nil {
				log.Warn("failed to connect to peer", "peerId", peerInfo.ID, "err", err)
				return
			}
		}(peerInfo)
	}
	wg.Wait()
	return nil
}

func (h *IpfsHelper) GetPeerHostAddresses() ([]string, error) {
	addresses, err := peer.AddrInfoToP2pAddrs(host.InfoFromHost(h.node.PeerHost))
	if err != nil {
		return []string{}, err
	}
	addressesStrings := make([]string, len(addresses))
	for i, a := range addresses {
		addressesStrings[i] = a.String()
	}
	return addressesStrings, nil
}

func normalizeCidString(cidString string) string {
	if strings.HasPrefix(cidString, "ipfs://") {
		return "/ipfs/" + cidString[7:]
	}
	if strings.HasPrefix(cidString, "ipns://") {
		return "/ipns/" + cidString[7:]
	}
	return cidString
}

func (h *IpfsHelper) DownloadFile(ctx context.Context, cidString string, destinationDir string) (string, error) {
	cidString = normalizeCidString(cidString)
	cidPath := icorepath.New(cidString)
	resolvedPath, err := h.api.ResolvePath(ctx, cidPath)
	if err != nil {
		return "", fmt.Errorf("failed to resolve path: %w", err)
	}
	// first pin the root node, then all its children nodes in random order to improve sharing with peers started at the same time
	if err := h.api.Pin().Add(ctx, resolvedPath, options.Pin.Recursive(false)); err != nil {
		return "", fmt.Errorf("failed to pin root path: %w", err)
	}
	links, err := h.api.Object().Links(ctx, resolvedPath)
	if err != nil {
		return "", fmt.Errorf("failed to get root links: %w", err)
	}
	log.Info("Pinning ipfs subtrees...")
	printProgress := func(done int, all int) {
		if all == 0 {
			all = 1 // avoid division by 0
			done = 1
		}
		fmt.Printf("\033[2K\rPinned %d / %d subtrees (%.2f%%)", done, all, float32(done)/float32(all)*100)
	}
	rand.Seed(time.Now().UnixNano())
	permutation := rand.Perm(len(links))
	printProgress(0, len(links))
	for i, j := range permutation {
		link := links[j]
		if err := h.api.Pin().Add(ctx, icorepath.IpfsPath(link.Cid), options.Pin.Recursive(true)); err != nil {
			return "", fmt.Errorf("failed to pin child path: %w", err)
		}
		printProgress(i+1, len(links))
	}
	fmt.Printf("\n")
	rootNodeDirectory, err := h.api.Unixfs().Get(ctx, cidPath)
	if err != nil {
		return "", fmt.Errorf("could not get file with CID: %w", err)
	}
	log.Info("Writing file...")
	outputFilePath := filepath.Join(destinationDir, resolvedPath.Cid().String())
	_ = os.Remove(outputFilePath)
	err = files.WriteTo(rootNodeDirectory, outputFilePath)
	if err != nil {
		return "", fmt.Errorf("could not write out the fetched CID: %w", err)
	}
	log.Info("Download done.")
	return outputFilePath, nil
}

func (h *IpfsHelper) AddFile(ctx context.Context, filePath string, includeHidden bool) (path.Resolved, error) {
	fileInfo, err := os.Stat(filePath)
	if err != nil {
		return nil, err
	}
	fileNode, err := files.NewSerialFile(filePath, includeHidden, fileInfo)
	if err != nil {
		return nil, err
	}
	return h.api.Unixfs().Add(ctx, fileNode)
}

<<<<<<< HEAD
func CreateIpfsHelper(ctx context.Context, repoDirectory string, clientOnly bool, profiles string) (*IpfsHelper, error) {
	return createIpfsHelperImpl(ctx, repoDirectory, clientOnly, []string{}, profiles)
=======
func CreateIpfsHelper(ctx context.Context, downloadPath string, clientOnly bool, profiles string) (*IpfsHelper, error) {
	return createIpfsHelperImpl(ctx, downloadPath, clientOnly, []string{}, profiles)
>>>>>>> 2c6e1359
}

func (h *IpfsHelper) Close() error {
	return h.node.Close()
}

func setupPlugins() error {
	plugins, err := loader.NewPluginLoader("")
	if err != nil {
		return fmt.Errorf("error loading plugins: %w", err)
	}
	// Load preloaded and external plugins
	if err := plugins.Initialize(); err != nil {
		return fmt.Errorf("error initializing plugins: %w", err)
	}
	if err := plugins.Inject(); err != nil {
		return fmt.Errorf("error initializing plugins: %w", err)
	}
	return nil
}

var loadPluginsOnce sync.Once

func createIpfsHelperImpl(ctx context.Context, downloadPath string, clientOnly bool, peerList []string, profiles string) (*IpfsHelper, error) {
	var onceErr error
	loadPluginsOnce.Do(func() {
		onceErr = setupPlugins()
	})
	if onceErr != nil {
		return nil, onceErr
	}
	client := IpfsHelper{}
	err := client.createRepo(downloadPath, profiles)
	if err != nil {
		return nil, err
	}
	err = client.createNode(ctx, clientOnly)
	if err != nil {
		return nil, err
	}
	err = client.connectToPeers(ctx, peerList)
	if err != nil {
		return nil, err
	}
	return &client, nil
}

func CanBeIpfsPath(pathString string) bool {
	_, err := ipfspath.ParsePath(pathString)
	return err == nil ||
		strings.HasPrefix(pathString, "/ipfs/") ||
		strings.HasPrefix(pathString, "/ipld/") ||
		strings.HasPrefix(pathString, "/ipns/") ||
		strings.HasPrefix(pathString, "ipfs://") ||
		strings.HasPrefix(pathString, "ipns://")
}

// TODO break abstraction for now til we figure out what fns are needed
func (h *IpfsHelper) GetAPI() icore.CoreAPI {
	return h.api
}<|MERGE_RESOLUTION|>--- conflicted
+++ resolved
@@ -218,13 +218,8 @@
 	return h.api.Unixfs().Add(ctx, fileNode)
 }
 
-<<<<<<< HEAD
-func CreateIpfsHelper(ctx context.Context, repoDirectory string, clientOnly bool, profiles string) (*IpfsHelper, error) {
-	return createIpfsHelperImpl(ctx, repoDirectory, clientOnly, []string{}, profiles)
-=======
 func CreateIpfsHelper(ctx context.Context, downloadPath string, clientOnly bool, profiles string) (*IpfsHelper, error) {
 	return createIpfsHelperImpl(ctx, downloadPath, clientOnly, []string{}, profiles)
->>>>>>> 2c6e1359
 }
 
 func (h *IpfsHelper) Close() error {
