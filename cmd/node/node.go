--- conflicted
+++ resolved
@@ -298,11 +298,7 @@
 		}
 	}
 
-<<<<<<< HEAD
-	node, err := arbnode.CreateNode(stack, chainDb, &nodeConf, l2BlockChain, l1client, &deployInfo, l1TransactionOpts, nil)
-=======
-	node, err := arbnode.CreateNode(stack, chainDb, &nodeConf, l2BlockChain, l1client, &deployInfo, l1TransactionOpts, l1TransactionOpts)
->>>>>>> 927ed626
+	node, err := arbnode.CreateNode(stack, chainDb, &nodeConf, l2BlockChain, l1client, &deployInfo, l1TransactionOpts, l1TransactionOpts, nil)
 	if err != nil {
 		panic(err)
 	}
